#include "cache.h"
#include "dir.h"
#include "string-list.h"

static int inside_git_dir = -1;
static int inside_work_tree = -1;
static int work_tree_config_is_bogus;

/*
 * The input parameter must contain an absolute path, and it must already be
 * normalized.
 *
 * Find the part of an absolute path that lies inside the work tree by
 * dereferencing symlinks outside the work tree, for example:
 * /dir1/repo/dir2/file   (work tree is /dir1/repo)      -> dir2/file
 * /dir/file              (work tree is /)               -> dir/file
 * /dir/symlink1/symlink2 (symlink1 points to work tree) -> symlink2
 * /dir/repolink/file     (repolink points to /dir/repo) -> file
 * /dir/repo              (exactly equal to work tree)   -> (empty string)
 */
static int abspath_part_inside_repo(char *path)
{
	size_t len;
	size_t wtlen;
	char *path0;
	int off;
	const char *work_tree = get_git_work_tree();

	if (!work_tree)
		return -1;
	wtlen = strlen(work_tree);
	len = strlen(path);
	off = offset_1st_component(path);

	/* check if work tree is already the prefix */
	if (wtlen <= len && !strncmp(path, work_tree, wtlen)) {
		if (path[wtlen] == '/') {
			memmove(path, path + wtlen + 1, len - wtlen);
			return 0;
		} else if (path[wtlen - 1] == '/' || path[wtlen] == '\0') {
			/* work tree is the root, or the whole path */
			memmove(path, path + wtlen, len - wtlen + 1);
			return 0;
		}
		/* work tree might match beginning of a symlink to work tree */
		off = wtlen;
	}
	path0 = path;
	path += off;

	/* check each '/'-terminated level */
	while (*path) {
		path++;
		if (*path == '/') {
			*path = '\0';
			if (strcmp(real_path(path0), work_tree) == 0) {
				memmove(path0, path + 1, len - (path - path0));
				return 0;
			}
			*path = '/';
		}
	}

	/* check whole path */
	if (strcmp(real_path(path0), work_tree) == 0) {
		*path0 = '\0';
		return 0;
	}

	return -1;
}

/*
 * Normalize "path", prepending the "prefix" for relative paths. If
 * remaining_prefix is not NULL, return the actual prefix still
 * remains in the path. For example, prefix = sub1/sub2/ and path is
 *
 *  foo          -> sub1/sub2/foo  (full prefix)
 *  ../foo       -> sub1/foo       (remaining prefix is sub1/)
 *  ../../bar    -> bar            (no remaining prefix)
 *  ../../sub1/sub2/foo -> sub1/sub2/foo (but no remaining prefix)
 *  `pwd`/../bar -> sub1/bar       (no remaining prefix)
 */
char *prefix_path_gently(const char *prefix, int len,
			 int *remaining_prefix, const char *path)
{
	const char *orig = path;
	char *sanitized;
	if (is_absolute_path(orig)) {
		sanitized = xmalloc(strlen(path) + 1);
		if (remaining_prefix)
			*remaining_prefix = 0;
		if (normalize_path_copy_len(sanitized, path, remaining_prefix)) {
			free(sanitized);
			return NULL;
		}
		if (abspath_part_inside_repo(sanitized)) {
			free(sanitized);
			return NULL;
		}
	} else {
		sanitized = xmalloc(len + strlen(path) + 1);
		if (len)
			memcpy(sanitized, prefix, len);
		strcpy(sanitized + len, path);
		if (remaining_prefix)
			*remaining_prefix = len;
		if (normalize_path_copy_len(sanitized, sanitized, remaining_prefix)) {
			free(sanitized);
			return NULL;
		}
	}
	return sanitized;
}

char *prefix_path(const char *prefix, int len, const char *path)
{
	char *r = prefix_path_gently(prefix, len, NULL, path);
	if (!r)
		die("'%s' is outside repository", path);
	return r;
}

int path_inside_repo(const char *prefix, const char *path)
{
	int len = prefix ? strlen(prefix) : 0;
	char *r = prefix_path_gently(prefix, len, NULL, path);
	if (r) {
		free(r);
		return 1;
	}
	return 0;
}

int check_filename(const char *prefix, const char *arg)
{
	const char *name;
	struct stat st;

	if (starts_with(arg, ":/")) {
		if (arg[2] == '\0') /* ":/" is root dir, always exists */
			return 1;
		name = arg + 2;
	} else if (!no_wildcard(arg))
		return 1;
	else if (prefix)
		name = prefix_filename(prefix, strlen(prefix), arg);
	else
		name = arg;
	if (!lstat(name, &st))
		return 1; /* file exists */
	if (errno == ENOENT || errno == ENOTDIR)
		return 0; /* file does not exist */
	die_errno("failed to stat '%s'", arg);
}

static void NORETURN die_verify_filename(const char *prefix,
					 const char *arg,
					 int diagnose_misspelt_rev)
{
	if (!diagnose_misspelt_rev)
		die("%s: no such path in the working tree.\n"
		    "Use 'git <command> -- <path>...' to specify paths that do not exist locally.",
		    arg);
	/*
	 * Saying "'(icase)foo' does not exist in the index" when the
	 * user gave us ":(icase)foo" is just stupid.  A magic pathspec
	 * begins with a colon and is followed by a non-alnum; do not
	 * let maybe_die_on_misspelt_object_name() even trigger.
	 */
	if (!(arg[0] == ':' && !isalnum(arg[1])))
		maybe_die_on_misspelt_object_name(arg, prefix);

	/* ... or fall back the most general message. */
	die("ambiguous argument '%s': unknown revision or path not in the working tree.\n"
	    "Use '--' to separate paths from revisions, like this:\n"
	    "'git <command> [<revision>...] -- [<file>...]'", arg);

}

/*
 * Verify a filename that we got as an argument for a pathspec
 * entry. Note that a filename that begins with "-" never verifies
 * as true, because even if such a filename were to exist, we want
 * it to be preceded by the "--" marker (or we want the user to
 * use a format like "./-filename")
 *
 * The "diagnose_misspelt_rev" is used to provide a user-friendly
 * diagnosis when dying upon finding that "name" is not a pathname.
 * If set to 1, the diagnosis will try to diagnose "name" as an
 * invalid object name (e.g. HEAD:foo). If set to 0, the diagnosis
 * will only complain about an inexisting file.
 *
 * This function is typically called to check that a "file or rev"
 * argument is unambiguous. In this case, the caller will want
 * diagnose_misspelt_rev == 1 when verifying the first non-rev
 * argument (which could have been a revision), and
 * diagnose_misspelt_rev == 0 for the next ones (because we already
 * saw a filename, there's not ambiguity anymore).
 */
void verify_filename(const char *prefix,
		     const char *arg,
		     int diagnose_misspelt_rev)
{
	if (*arg == '-')
		die("bad flag '%s' used after filename", arg);
	if (check_filename(prefix, arg))
		return;
	die_verify_filename(prefix, arg, diagnose_misspelt_rev);
}

/*
 * Opposite of the above: the command line did not have -- marker
 * and we parsed the arg as a refname.  It should not be interpretable
 * as a filename.
 */
void verify_non_filename(const char *prefix, const char *arg)
{
	if (!is_inside_work_tree() || is_inside_git_dir())
		return;
	if (*arg == '-')
		return; /* flag */
	if (!check_filename(prefix, arg))
		return;
	die("ambiguous argument '%s': both revision and filename\n"
	    "Use '--' to separate paths from revisions, like this:\n"
	    "'git <command> [<revision>...] -- [<file>...]'", arg);
}

int get_common_dir(struct strbuf *sb, const char *gitdir)
{
	struct strbuf data = STRBUF_INIT;
	struct strbuf path = STRBUF_INIT;
	const char *git_common_dir = getenv(GIT_COMMON_DIR_ENVIRONMENT);
	int ret = 0;
	if (git_common_dir) {
		strbuf_addstr(sb, git_common_dir);
		return 1;
	}
	strbuf_addf(&path, "%s/commondir", gitdir);
	if (file_exists(path.buf)) {
		if (strbuf_read_file(&data, path.buf, 0) <= 0)
			die_errno(_("failed to read %s"), path.buf);
		while (data.len && (data.buf[data.len - 1] == '\n' ||
				    data.buf[data.len - 1] == '\r'))
			data.len--;
		data.buf[data.len] = '\0';
		strbuf_reset(&path);
		if (!is_absolute_path(data.buf))
			strbuf_addf(&path, "%s/", gitdir);
		strbuf_addbuf(&path, &data);
		strbuf_addstr(sb, real_path(path.buf));
		ret = 1;
	} else
		strbuf_addstr(sb, gitdir);
	strbuf_release(&data);
	strbuf_release(&path);
	return ret;
}

/*
 * Test if it looks like we're at a git directory.
 * We want to see:
 *
 *  - either an objects/ directory _or_ the proper
 *    GIT_OBJECT_DIRECTORY environment variable
 *  - a refs/ directory
 *  - either a HEAD symlink or a HEAD file that is formatted as
 *    a proper "ref:", or a regular file HEAD that has a properly
 *    formatted sha1 object name.
 */
int is_git_directory(const char *suspect)
{
	struct strbuf path = STRBUF_INIT;
	int ret = 0;
	size_t len;

	/* Check worktree-related signatures */
	strbuf_addf(&path, "%s/HEAD", suspect);
	if (validate_headref(path.buf))
		goto done;

	strbuf_reset(&path);
	get_common_dir(&path, suspect);
	len = path.len;

	/* Check non-worktree-related signatures */
	if (getenv(DB_ENVIRONMENT)) {
		if (access(getenv(DB_ENVIRONMENT), X_OK))
			goto done;
	}
	else {
		strbuf_setlen(&path, len);
		strbuf_addstr(&path, "/objects");
		if (access(path.buf, X_OK))
			goto done;
	}

	strbuf_setlen(&path, len);
	strbuf_addstr(&path, "/refs");
	if (access(path.buf, X_OK))
		goto done;

	ret = 1;
done:
	strbuf_release(&path);
	return ret;
}

int is_inside_git_dir(void)
{
	if (inside_git_dir < 0)
		inside_git_dir = is_inside_dir(get_git_dir());
	return inside_git_dir;
}

int is_inside_work_tree(void)
{
	if (inside_work_tree < 0)
		inside_work_tree = is_inside_dir(get_git_work_tree());
	return inside_work_tree;
}

void setup_work_tree(void)
{
	const char *work_tree, *git_dir;
	static int initialized = 0;

	if (initialized)
		return;

	if (work_tree_config_is_bogus)
		die("unable to set up work tree using invalid config");

	work_tree = get_git_work_tree();
	git_dir = get_git_dir();
	if (!is_absolute_path(git_dir))
		git_dir = real_path(get_git_dir());
	if (!work_tree || chdir(work_tree))
		die("This operation must be run in a work tree");

	/*
	 * Make sure subsequent git processes find correct worktree
	 * if $GIT_WORK_TREE is set relative
	 */
	if (getenv(GIT_WORK_TREE_ENVIRONMENT))
		setenv(GIT_WORK_TREE_ENVIRONMENT, ".", 1);

	set_git_dir(remove_leading_path(git_dir, work_tree));
	initialized = 1;
}

static int check_repo_format(const char *var, const char *value, void *cb)
{
	if (strcmp(var, "core.repositoryformatversion") == 0)
		repository_format_version = git_config_int(var, value);
	else if (strcmp(var, "core.sharedrepository") == 0)
		shared_repository = git_config_perm(var, value);
	return 0;
}

static int check_repository_format_gently(const char *gitdir, int *nongit_ok)
{
	struct strbuf sb = STRBUF_INIT;
	const char *repo_config;
	config_fn_t fn;
	int ret = 0;

	if (get_common_dir(&sb, gitdir))
		fn = check_repo_format;
	else
		fn = check_repository_format_version;
	strbuf_addstr(&sb, "/config");
	repo_config = sb.buf;

	/*
	 * git_config() can't be used here because it calls git_pathdup()
	 * to get $GIT_CONFIG/config. That call will make setup_git_env()
	 * set git_dir to ".git".
	 *
	 * We are in gitdir setup, no git dir has been found useable yet.
	 * Use a gentler version of git_config() to check if this repo
	 * is a good one.
	 */
	git_config_early(fn, NULL, repo_config);
	if (GIT_REPO_VERSION < repository_format_version) {
		if (!nongit_ok)
			die ("Expected git repo version <= %d, found %d",
			     GIT_REPO_VERSION, repository_format_version);
		warning("Expected git repo version <= %d, found %d",
			GIT_REPO_VERSION, repository_format_version);
		warning("Please upgrade Git");
		*nongit_ok = -1;
		ret = -1;
	}
	strbuf_release(&sb);
	return ret;
}

static void update_linked_gitdir(const char *gitfile, const char *gitdir)
{
	struct strbuf path = STRBUF_INIT;
	struct stat st;

	strbuf_addf(&path, "%s/gitdir", gitdir);
	if (stat(path.buf, &st) || st.st_mtime + 24 * 3600 < time(NULL))
<<<<<<< HEAD
		write_file_gently(path.buf, "%s", gitfile);
=======
		write_file(path.buf, 1, "%s\n", gitfile);
>>>>>>> 82fde87f
	strbuf_release(&path);
}

/*
 * Try to read the location of the git directory from the .git file,
 * return path to git directory if found.
 *
 * On failure, if return_error_code is not NULL, return_error_code
 * will be set to an error code and NULL will be returned. If
 * return_error_code is NULL the function will die instead (for most
 * cases).
 */
const char *read_gitfile_gently(const char *path, int *return_error_code)
{
	const int max_file_size = 1 << 20;  /* 1MB */
	int error_code = 0;
	char *buf = NULL;
	char *dir = NULL;
	const char *slash;
	struct stat st;
	int fd;
	ssize_t len;

	if (stat(path, &st)) {
		error_code = READ_GITFILE_ERR_STAT_FAILED;
		goto cleanup_return;
	}
	if (!S_ISREG(st.st_mode)) {
		error_code = READ_GITFILE_ERR_NOT_A_FILE;
		goto cleanup_return;
	}
	if (st.st_size > max_file_size) {
		error_code = READ_GITFILE_ERR_TOO_LARGE;
		goto cleanup_return;
	}
	fd = open(path, O_RDONLY);
	if (fd < 0) {
		error_code = READ_GITFILE_ERR_OPEN_FAILED;
		goto cleanup_return;
	}
	buf = xmalloc(st.st_size + 1);
	len = read_in_full(fd, buf, st.st_size);
	close(fd);
	if (len != st.st_size) {
		error_code = READ_GITFILE_ERR_READ_FAILED;
		goto cleanup_return;
	}
	buf[len] = '\0';
	if (!starts_with(buf, "gitdir: ")) {
		error_code = READ_GITFILE_ERR_INVALID_FORMAT;
		goto cleanup_return;
	}
	while (buf[len - 1] == '\n' || buf[len - 1] == '\r')
		len--;
	if (len < 9) {
		error_code = READ_GITFILE_ERR_NO_PATH;
		goto cleanup_return;
	}
	buf[len] = '\0';
	dir = buf + 8;

	if (!is_absolute_path(dir) && (slash = strrchr(path, '/'))) {
		size_t pathlen = slash+1 - path;
		size_t dirlen = pathlen + len - 8;
		dir = xmalloc(dirlen + 1);
		strncpy(dir, path, pathlen);
		strncpy(dir + pathlen, buf + 8, len - 8);
		dir[dirlen] = '\0';
		free(buf);
		buf = dir;
	}
	if (!is_git_directory(dir)) {
		error_code = READ_GITFILE_ERR_NOT_A_REPO;
		goto cleanup_return;
	}
	update_linked_gitdir(path, dir);
	path = real_path(dir);

cleanup_return:
	if (return_error_code)
		*return_error_code = error_code;
	else if (error_code) {
		switch (error_code) {
		case READ_GITFILE_ERR_STAT_FAILED:
		case READ_GITFILE_ERR_NOT_A_FILE:
			/* non-fatal; follow return path */
			break;
		case READ_GITFILE_ERR_OPEN_FAILED:
			die_errno("Error opening '%s'", path);
		case READ_GITFILE_ERR_TOO_LARGE:
			die("Too large to be a .git file: '%s'", path);
		case READ_GITFILE_ERR_READ_FAILED:
			die("Error reading %s", path);
		case READ_GITFILE_ERR_INVALID_FORMAT:
			die("Invalid gitfile format: %s", path);
		case READ_GITFILE_ERR_NO_PATH:
			die("No path in gitfile: %s", path);
		case READ_GITFILE_ERR_NOT_A_REPO:
			die("Not a git repository: %s", dir);
		default:
			assert(0);
		}
	}

	free(buf);
	return error_code ? NULL : path;
}

static const char *setup_explicit_git_dir(const char *gitdirenv,
					  struct strbuf *cwd,
					  int *nongit_ok)
{
	const char *work_tree_env = getenv(GIT_WORK_TREE_ENVIRONMENT);
	const char *worktree;
	char *gitfile;
	int offset;

	if (PATH_MAX - 40 < strlen(gitdirenv))
		die("'$%s' too big", GIT_DIR_ENVIRONMENT);

	gitfile = (char*)read_gitfile(gitdirenv);
	if (gitfile) {
		gitfile = xstrdup(gitfile);
		gitdirenv = gitfile;
	}

	if (!is_git_directory(gitdirenv)) {
		if (nongit_ok) {
			*nongit_ok = 1;
			free(gitfile);
			return NULL;
		}
		die("Not a git repository: '%s'", gitdirenv);
	}

	if (check_repository_format_gently(gitdirenv, nongit_ok)) {
		free(gitfile);
		return NULL;
	}

	/* #3, #7, #11, #15, #19, #23, #27, #31 (see t1510) */
	if (work_tree_env)
		set_git_work_tree(work_tree_env);
	else if (is_bare_repository_cfg > 0) {
		if (git_work_tree_cfg) {
			/* #22.2, #30 */
			warning("core.bare and core.worktree do not make sense");
			work_tree_config_is_bogus = 1;
		}

		/* #18, #26 */
		set_git_dir(gitdirenv);
		free(gitfile);
		return NULL;
	}
	else if (git_work_tree_cfg) { /* #6, #14 */
		if (is_absolute_path(git_work_tree_cfg))
			set_git_work_tree(git_work_tree_cfg);
		else {
			char *core_worktree;
			if (chdir(gitdirenv))
				die_errno("Could not chdir to '%s'", gitdirenv);
			if (chdir(git_work_tree_cfg))
				die_errno("Could not chdir to '%s'", git_work_tree_cfg);
			core_worktree = xgetcwd();
			if (chdir(cwd->buf))
				die_errno("Could not come back to cwd");
			set_git_work_tree(core_worktree);
			free(core_worktree);
		}
	}
	else if (!git_env_bool(GIT_IMPLICIT_WORK_TREE_ENVIRONMENT, 1)) {
		/* #16d */
		set_git_dir(gitdirenv);
		free(gitfile);
		return NULL;
	}
	else /* #2, #10 */
		set_git_work_tree(".");

	/* set_git_work_tree() must have been called by now */
	worktree = get_git_work_tree();

	/* both get_git_work_tree() and cwd are already normalized */
	if (!strcmp(cwd->buf, worktree)) { /* cwd == worktree */
		set_git_dir(gitdirenv);
		free(gitfile);
		return NULL;
	}

	offset = dir_inside_of(cwd->buf, worktree);
	if (offset >= 0) {	/* cwd inside worktree? */
		set_git_dir(real_path(gitdirenv));
		if (chdir(worktree))
			die_errno("Could not chdir to '%s'", worktree);
		strbuf_addch(cwd, '/');
		free(gitfile);
		return cwd->buf + offset;
	}

	/* cwd outside worktree */
	set_git_dir(gitdirenv);
	free(gitfile);
	return NULL;
}

static const char *setup_discovered_git_dir(const char *gitdir,
					    struct strbuf *cwd, int offset,
					    int *nongit_ok)
{
	if (check_repository_format_gently(gitdir, nongit_ok))
		return NULL;

	/* --work-tree is set without --git-dir; use discovered one */
	if (getenv(GIT_WORK_TREE_ENVIRONMENT) || git_work_tree_cfg) {
		if (offset != cwd->len && !is_absolute_path(gitdir))
			gitdir = xstrdup(real_path(gitdir));
		if (chdir(cwd->buf))
			die_errno("Could not come back to cwd");
		return setup_explicit_git_dir(gitdir, cwd, nongit_ok);
	}

	/* #16.2, #17.2, #20.2, #21.2, #24, #25, #28, #29 (see t1510) */
	if (is_bare_repository_cfg > 0) {
		set_git_dir(offset == cwd->len ? gitdir : real_path(gitdir));
		if (chdir(cwd->buf))
			die_errno("Could not come back to cwd");
		return NULL;
	}

	/* #0, #1, #5, #8, #9, #12, #13 */
	set_git_work_tree(".");
	if (strcmp(gitdir, DEFAULT_GIT_DIR_ENVIRONMENT))
		set_git_dir(gitdir);
	inside_git_dir = 0;
	inside_work_tree = 1;
	if (offset == cwd->len)
		return NULL;

	/* Make "offset" point to past the '/', and add a '/' at the end */
	offset++;
	strbuf_addch(cwd, '/');
	return cwd->buf + offset;
}

/* #16.1, #17.1, #20.1, #21.1, #22.1 (see t1510) */
static const char *setup_bare_git_dir(struct strbuf *cwd, int offset,
				      int *nongit_ok)
{
	int root_len;

	if (check_repository_format_gently(".", nongit_ok))
		return NULL;

	setenv(GIT_IMPLICIT_WORK_TREE_ENVIRONMENT, "0", 1);

	/* --work-tree is set without --git-dir; use discovered one */
	if (getenv(GIT_WORK_TREE_ENVIRONMENT) || git_work_tree_cfg) {
		const char *gitdir;

		gitdir = offset == cwd->len ? "." : xmemdupz(cwd->buf, offset);
		if (chdir(cwd->buf))
			die_errno("Could not come back to cwd");
		return setup_explicit_git_dir(gitdir, cwd, nongit_ok);
	}

	inside_git_dir = 1;
	inside_work_tree = 0;
	if (offset != cwd->len) {
		if (chdir(cwd->buf))
			die_errno("Cannot come back to cwd");
		root_len = offset_1st_component(cwd->buf);
		strbuf_setlen(cwd, offset > root_len ? offset : root_len);
		set_git_dir(cwd->buf);
	}
	else
		set_git_dir(".");
	return NULL;
}

static const char *setup_nongit(const char *cwd, int *nongit_ok)
{
	if (!nongit_ok)
		die("Not a git repository (or any of the parent directories): %s", DEFAULT_GIT_DIR_ENVIRONMENT);
	if (chdir(cwd))
		die_errno("Cannot come back to cwd");
	*nongit_ok = 1;
	return NULL;
}

static dev_t get_device_or_die(const char *path, const char *prefix, int prefix_len)
{
	struct stat buf;
	if (stat(path, &buf)) {
		die_errno("failed to stat '%*s%s%s'",
				prefix_len,
				prefix ? prefix : "",
				prefix ? "/" : "", path);
	}
	return buf.st_dev;
}

/*
 * A "string_list_each_func_t" function that canonicalizes an entry
 * from GIT_CEILING_DIRECTORIES using real_path_if_valid(), or
 * discards it if unusable.  The presence of an empty entry in
 * GIT_CEILING_DIRECTORIES turns off canonicalization for all
 * subsequent entries.
 */
static int canonicalize_ceiling_entry(struct string_list_item *item,
				      void *cb_data)
{
	int *empty_entry_found = cb_data;
	char *ceil = item->string;

	if (!*ceil) {
		*empty_entry_found = 1;
		return 0;
	} else if (!is_absolute_path(ceil)) {
		return 0;
	} else if (*empty_entry_found) {
		/* Keep entry but do not canonicalize it */
		return 1;
	} else {
		const char *real_path = real_path_if_valid(ceil);
		if (!real_path)
			return 0;
		free(item->string);
		item->string = xstrdup(real_path);
		return 1;
	}
}

/*
 * We cannot decide in this function whether we are in the work tree or
 * not, since the config can only be read _after_ this function was called.
 */
static const char *setup_git_directory_gently_1(int *nongit_ok)
{
	const char *env_ceiling_dirs = getenv(CEILING_DIRECTORIES_ENVIRONMENT);
	struct string_list ceiling_dirs = STRING_LIST_INIT_DUP;
	static struct strbuf cwd = STRBUF_INIT;
	const char *gitdirenv, *ret;
	char *gitfile;
	int offset, offset_parent, ceil_offset = -1;
	dev_t current_device = 0;
	int one_filesystem = 1;

	/*
	 * We may have read an incomplete configuration before
	 * setting-up the git directory. If so, clear the cache so
	 * that the next queries to the configuration reload complete
	 * configuration (including the per-repo config file that we
	 * ignored previously).
	 */
	git_config_clear();

	/*
	 * Let's assume that we are in a git repository.
	 * If it turns out later that we are somewhere else, the value will be
	 * updated accordingly.
	 */
	if (nongit_ok)
		*nongit_ok = 0;

	if (strbuf_getcwd(&cwd))
		die_errno("Unable to read current working directory");
	offset = cwd.len;

	/*
	 * If GIT_DIR is set explicitly, we're not going
	 * to do any discovery, but we still do repository
	 * validation.
	 */
	gitdirenv = getenv(GIT_DIR_ENVIRONMENT);
	if (gitdirenv)
		return setup_explicit_git_dir(gitdirenv, &cwd, nongit_ok);

	if (env_ceiling_dirs) {
		int empty_entry_found = 0;

		string_list_split(&ceiling_dirs, env_ceiling_dirs, PATH_SEP, -1);
		filter_string_list(&ceiling_dirs, 0,
				   canonicalize_ceiling_entry, &empty_entry_found);
		ceil_offset = longest_ancestor_length(cwd.buf, &ceiling_dirs);
		string_list_clear(&ceiling_dirs, 0);
	}

	if (ceil_offset < 0 && has_dos_drive_prefix(cwd.buf))
		ceil_offset = 1;

	/*
	 * Test in the following order (relative to the cwd):
	 * - .git (file containing "gitdir: <path>")
	 * - .git/
	 * - ./ (bare)
	 * - ../.git
	 * - ../.git/
	 * - ../ (bare)
	 * - ../../.git/
	 *   etc.
	 */
	one_filesystem = !git_env_bool("GIT_DISCOVERY_ACROSS_FILESYSTEM", 0);
	if (one_filesystem)
		current_device = get_device_or_die(".", NULL, 0);
	for (;;) {
		gitfile = (char*)read_gitfile(DEFAULT_GIT_DIR_ENVIRONMENT);
		if (gitfile)
			gitdirenv = gitfile = xstrdup(gitfile);
		else {
			if (is_git_directory(DEFAULT_GIT_DIR_ENVIRONMENT))
				gitdirenv = DEFAULT_GIT_DIR_ENVIRONMENT;
		}

		if (gitdirenv) {
			ret = setup_discovered_git_dir(gitdirenv,
						       &cwd, offset,
						       nongit_ok);
			free(gitfile);
			return ret;
		}
		free(gitfile);

		if (is_git_directory("."))
			return setup_bare_git_dir(&cwd, offset, nongit_ok);

		offset_parent = offset;
		while (--offset_parent > ceil_offset && cwd.buf[offset_parent] != '/');
		if (offset_parent <= ceil_offset)
			return setup_nongit(cwd.buf, nongit_ok);
		if (one_filesystem) {
			dev_t parent_device = get_device_or_die("..", cwd.buf,
								offset);
			if (parent_device != current_device) {
				if (nongit_ok) {
					if (chdir(cwd.buf))
						die_errno("Cannot come back to cwd");
					*nongit_ok = 1;
					return NULL;
				}
				strbuf_setlen(&cwd, offset);
				die("Not a git repository (or any parent up to mount point %s)\n"
				"Stopping at filesystem boundary (GIT_DISCOVERY_ACROSS_FILESYSTEM not set).",
				    cwd.buf);
			}
		}
		if (chdir("..")) {
			strbuf_setlen(&cwd, offset);
			die_errno("Cannot change to '%s/..'", cwd.buf);
		}
		offset = offset_parent;
	}
}

const char *setup_git_directory_gently(int *nongit_ok)
{
	const char *prefix;

	prefix = setup_git_directory_gently_1(nongit_ok);
	if (prefix)
		setenv(GIT_PREFIX_ENVIRONMENT, prefix, 1);
	else
		setenv(GIT_PREFIX_ENVIRONMENT, "", 1);

	if (startup_info) {
		startup_info->have_repository = !nongit_ok || !*nongit_ok;
		startup_info->prefix = prefix;
	}
	return prefix;
}

int git_config_perm(const char *var, const char *value)
{
	int i;
	char *endptr;

	if (value == NULL)
		return PERM_GROUP;

	if (!strcmp(value, "umask"))
		return PERM_UMASK;
	if (!strcmp(value, "group"))
		return PERM_GROUP;
	if (!strcmp(value, "all") ||
	    !strcmp(value, "world") ||
	    !strcmp(value, "everybody"))
		return PERM_EVERYBODY;

	/* Parse octal numbers */
	i = strtol(value, &endptr, 8);

	/* If not an octal number, maybe true/false? */
	if (*endptr != 0)
		return git_config_bool(var, value) ? PERM_GROUP : PERM_UMASK;

	/*
	 * Treat values 0, 1 and 2 as compatibility cases, otherwise it is
	 * a chmod value to restrict to.
	 */
	switch (i) {
	case PERM_UMASK:               /* 0 */
		return PERM_UMASK;
	case OLD_PERM_GROUP:           /* 1 */
		return PERM_GROUP;
	case OLD_PERM_EVERYBODY:       /* 2 */
		return PERM_EVERYBODY;
	}

	/* A filemode value was given: 0xxx */

	if ((i & 0600) != 0600)
		die("Problem with core.sharedRepository filemode value "
		    "(0%.3o).\nThe owner of files must always have "
		    "read and write permissions.", i);

	/*
	 * Mask filemode value. Others can not get write permission.
	 * x flags for directories are handled separately.
	 */
	return -(i & 0666);
}

int check_repository_format_version(const char *var, const char *value, void *cb)
{
	int ret = check_repo_format(var, value, cb);
	if (ret)
		return ret;
	if (strcmp(var, "core.bare") == 0) {
		is_bare_repository_cfg = git_config_bool(var, value);
		if (is_bare_repository_cfg == 1)
			inside_work_tree = -1;
	} else if (strcmp(var, "core.worktree") == 0) {
		if (!value)
			return config_error_nonbool(var);
		free(git_work_tree_cfg);
		git_work_tree_cfg = xstrdup(value);
		inside_work_tree = -1;
	}
	return 0;
}

int check_repository_format(void)
{
	return check_repository_format_gently(get_git_dir(), NULL);
}

/*
 * Returns the "prefix", a path to the current working directory
 * relative to the work tree root, or NULL, if the current working
 * directory is not a strict subdirectory of the work tree root. The
 * prefix always ends with a '/' character.
 */
const char *setup_git_directory(void)
{
	return setup_git_directory_gently(NULL);
}

const char *resolve_gitdir(const char *suspect)
{
	if (is_git_directory(suspect))
		return suspect;
	return read_gitfile(suspect);
}

/* if any standard file descriptor is missing open it to /dev/null */
void sanitize_stdfds(void)
{
	int fd = open("/dev/null", O_RDWR, 0);
	while (fd != -1 && fd < 2)
		fd = dup(fd);
	if (fd == -1)
		die_errno("open /dev/null or dup failed");
	if (fd > 2)
		close(fd);
}

int daemonize(void)
{
#ifdef NO_POSIX_GOODIES
	errno = ENOSYS;
	return -1;
#else
	switch (fork()) {
		case 0:
			break;
		case -1:
			die_errno("fork failed");
		default:
			exit(0);
	}
	if (setsid() == -1)
		die_errno("setsid failed");
	close(0);
	close(1);
	close(2);
	sanitize_stdfds();
	return 0;
#endif
}<|MERGE_RESOLUTION|>--- conflicted
+++ resolved
@@ -404,11 +404,7 @@
 
 	strbuf_addf(&path, "%s/gitdir", gitdir);
 	if (stat(path.buf, &st) || st.st_mtime + 24 * 3600 < time(NULL))
-<<<<<<< HEAD
-		write_file_gently(path.buf, "%s", gitfile);
-=======
-		write_file(path.buf, 1, "%s\n", gitfile);
->>>>>>> 82fde87f
+		write_file(path.buf, "%s", gitfile);
 	strbuf_release(&path);
 }
 
