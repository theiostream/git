--- conflicted
+++ resolved
@@ -819,13 +819,8 @@
 	}
 	if (def && !revs->pending_objects) {
 		unsigned char sha1[20];
-<<<<<<< HEAD
 		struct object *object;
-		if (get_sha1(def, sha1) < 0)
-=======
-		struct commit *commit;
 		if (get_sha1(def, sha1))
->>>>>>> 31fff305
 			die("bad default revision '%s'", def);
 		object = get_reference(revs, def, sha1, 0);
 		add_pending_object(revs, object, def);
