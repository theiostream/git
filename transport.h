--- conflicted
+++ resolved
@@ -99,16 +99,10 @@
 #define TRANSPORT_PUSH_FORCE 2
 #define TRANSPORT_PUSH_DRY_RUN 4
 #define TRANSPORT_PUSH_MIRROR 8
-<<<<<<< HEAD
-#define TRANSPORT_PUSH_VERBOSE 16
-#define TRANSPORT_PUSH_PORCELAIN 32
-#define TRANSPORT_PUSH_QUIET 64
-#define TRANSPORT_PUSH_SET_UPSTREAM 128
-#define TRANSPORT_SUMMARY_WIDTH (2 * DEFAULT_ABBREV + 3)
-=======
 #define TRANSPORT_PUSH_PORCELAIN 16
 #define TRANSPORT_PUSH_SET_UPSTREAM 32
->>>>>>> 212cfe15
+
+#define TRANSPORT_SUMMARY_WIDTH (2 * DEFAULT_ABBREV + 3)
 
 /* Returns a transport suitable for the url */
 struct transport *transport_get(struct remote *, const char *);
