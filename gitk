#!/bin/sh
# Tcl ignores the next line -*- tcl -*- \
exec wish "$0" -- "$@"

# Copyright (C) 2005-2006 Paul Mackerras.  All rights reserved.
# This program is free software; it may be used, copied, modified
# and distributed under the terms of the GNU General Public Licence,
# either version 2, or (at your option) any later version.

proc gitdir {} {
    global env
    if {[info exists env(GIT_DIR)]} {
	return $env(GIT_DIR)
    } else {
	return [exec git rev-parse --git-dir]
    }
}

# A simple scheduler for compute-intensive stuff.
# The aim is to make sure that event handlers for GUI actions can
# run at least every 50-100 ms.  Unfortunately fileevent handlers are
# run before X event handlers, so reading from a fast source can
# make the GUI completely unresponsive.
proc run args {
    global isonrunq runq

    set script $args
    if {[info exists isonrunq($script)]} return
    if {$runq eq {}} {
	after idle dorunq
    }
    lappend runq [list {} $script]
    set isonrunq($script) 1
}

proc filerun {fd script} {
    fileevent $fd readable [list filereadable $fd $script]
}

proc filereadable {fd script} {
    global runq

    fileevent $fd readable {}
    if {$runq eq {}} {
	after idle dorunq
    }
    lappend runq [list $fd $script]
}

proc nukefile {fd} {
    global runq

    for {set i 0} {$i < [llength $runq]} {} {
	if {[lindex $runq $i 0] eq $fd} {
	    set runq [lreplace $runq $i $i]
	} else {
	    incr i
	}
    }
}

proc dorunq {} {
    global isonrunq runq

    set tstart [clock clicks -milliseconds]
    set t0 $tstart
    while {[llength $runq] > 0} {
	set fd [lindex $runq 0 0]
	set script [lindex $runq 0 1]
	set repeat [eval $script]
	set t1 [clock clicks -milliseconds]
	set t [expr {$t1 - $t0}]
	set runq [lrange $runq 1 end]
	if {$repeat ne {} && $repeat} {
	    if {$fd eq {} || $repeat == 2} {
		# script returns 1 if it wants to be readded
		# file readers return 2 if they could do more straight away
		lappend runq [list $fd $script]
	    } else {
		fileevent $fd readable [list filereadable $fd $script]
	    }
	} elseif {$fd eq {}} {
	    unset isonrunq($script)
	}
	set t0 $t1
	if {$t1 - $tstart >= 80} break
    }
    if {$runq ne {}} {
	after idle dorunq
    }
}

# Start off a git rev-list process and arrange to read its output
proc start_rev_list {view} {
    global startmsecs
    global commfd leftover tclencoding datemode
    global viewargs viewfiles commitidx viewcomplete vnextroot
    global showlocalchanges commitinterest mainheadid
    global progressdirn progresscoords proglastnc curview
    global viewincl viewactive loginstance viewinstances
    global pending_select mainheadid

    set startmsecs [clock clicks -milliseconds]
    set commitidx($view) 0
    set viewcomplete($view) 0
    set viewactive($view) 1
    set vnextroot($view) 0
    varcinit $view

    set commits [eval exec git rev-parse --default HEAD --revs-only \
		     $viewargs($view)]
    set viewincl($view) {}
    foreach c $commits {
	if {[regexp {^[0-9a-fA-F]{40}$} $c]} {
	    lappend viewincl($view) $c
	}
    }
    if {[catch {
	set fd [open [concat | git log --no-color -z --pretty=raw --parents \
			 --boundary $commits "--" $viewfiles($view)] r]
    } err]} {
	error_popup "[mc "Error executing git log:"] $err"
	exit 1
    }
    set i [incr loginstance]
    set viewinstances($view) [list $i]
    set commfd($i) $fd
    set leftover($i) {}
    if {$showlocalchanges} {
	lappend commitinterest($mainheadid) {dodiffindex}
    }
    fconfigure $fd -blocking 0 -translation lf -eofchar {}
    if {$tclencoding != {}} {
	fconfigure $fd -encoding $tclencoding
    }
    filerun $fd [list getcommitlines $fd $i $view]
    nowbusy $view [mc "Reading"]
    if {$view == $curview} {
	set progressdirn 1
	set progresscoords {0 0}
	set proglastnc 0
	set pending_select $mainheadid
    }
}

proc stop_rev_list {view} {
    global commfd viewinstances leftover

    foreach inst $viewinstances($view) {
	set fd $commfd($inst)
	catch {
	    set pid [pid $fd]
	    exec kill $pid
	}
	catch {close $fd}
	nukefile $fd
	unset commfd($inst)
	unset leftover($inst)
    }
    set viewinstances($view) {}
}

proc getcommits {} {
    global canv curview

    initlayout
    start_rev_list $curview
    show_status [mc "Reading commits..."]
}

proc updatecommits {} {
    global curview viewargs viewfiles viewincl viewinstances
    global viewactive viewcomplete loginstance tclencoding mainheadid
    global varcid startmsecs commfd showneartags showlocalchanges leftover
    global mainheadid pending_select

    set oldmainid $mainheadid
    rereadrefs
    if {$showlocalchanges} {
	if {$mainheadid ne $oldmainid} {
	    dohidelocalchanges
	}
	if {[commitinview $mainheadid $curview]} {
	    dodiffindex
	}
    }
    set view $curview
    set commits [exec git rev-parse --default HEAD --revs-only \
		     $viewargs($view)]
    set pos {}
    set neg {}
    set flags {}
    foreach c $commits {
	if {[string match "^*" $c]} {
	    lappend neg $c
	} elseif {[regexp {^[0-9a-fA-F]{40}$} $c]} {
	    if {!([info exists varcid($view,$c)] ||
		  [lsearch -exact $viewincl($view) $c] >= 0)} {
		lappend pos $c
	    }
	} else {
	    lappend flags $c
	}
    }
    if {$pos eq {}} {
	return
    }
    foreach id $viewincl($view) {
	lappend neg "^$id"
    }
    set viewincl($view) [concat $viewincl($view) $pos]
    if {[catch {
	set fd [open [concat | git log --no-color -z --pretty=raw --parents \
			 --boundary $pos $neg $flags "--" $viewfiles($view)] r]
    } err]} {
	error_popup "Error executing git log: $err"
	exit 1
    }
    if {$viewactive($view) == 0} {
	set startmsecs [clock clicks -milliseconds]
    }
    set i [incr loginstance]
    lappend viewinstances($view) $i
    set commfd($i) $fd
    set leftover($i) {}
    fconfigure $fd -blocking 0 -translation lf -eofchar {}
    if {$tclencoding != {}} {
	fconfigure $fd -encoding $tclencoding
    }
    filerun $fd [list getcommitlines $fd $i $view]
    incr viewactive($view)
    set viewcomplete($view) 0
    set pending_select $mainheadid
    nowbusy $view "Reading"
    if {$showneartags} {
	getallcommits
    }
}

proc reloadcommits {} {
    global curview viewcomplete selectedline currentid thickerline
    global showneartags treediffs commitinterest cached_commitrow
    global progresscoords targetid

    if {!$viewcomplete($curview)} {
	stop_rev_list $curview
	set progresscoords {0 0}
	adjustprogress
    }
    resetvarcs $curview
    catch {unset selectedline}
    catch {unset currentid}
    catch {unset thickerline}
    catch {unset treediffs}
    readrefs
    changedrefs
    if {$showneartags} {
	getallcommits
    }
    clear_display
    catch {unset commitinterest}
    catch {unset cached_commitrow}
    catch {unset targetid}
    setcanvscroll
    getcommits
    return 0
}

# This makes a string representation of a positive integer which
# sorts as a string in numerical order
proc strrep {n} {
    if {$n < 16} {
	return [format "%x" $n]
    } elseif {$n < 256} {
	return [format "x%.2x" $n]
    } elseif {$n < 65536} {
	return [format "y%.4x" $n]
    }
    return [format "z%.8x" $n]
}

# Procedures used in reordering commits from git log (without
# --topo-order) into the order for display.

proc varcinit {view} {
    global varcstart vupptr vdownptr vleftptr vbackptr varctok varcrow
    global vtokmod varcmod vrowmod varcix vlastins

    set varcstart($view) {{}}
    set vupptr($view) {0}
    set vdownptr($view) {0}
    set vleftptr($view) {0}
    set vbackptr($view) {0}
    set varctok($view) {{}}
    set varcrow($view) {{}}
    set vtokmod($view) {}
    set varcmod($view) 0
    set vrowmod($view) 0
    set varcix($view) {{}}
    set vlastins($view) {0}
}

proc resetvarcs {view} {
    global varcid varccommits parents children vseedcount ordertok

    foreach vid [array names varcid $view,*] {
	unset varcid($vid)
	unset children($vid)
	unset parents($vid)
    }
    # some commits might have children but haven't been seen yet
    foreach vid [array names children $view,*] {
	unset children($vid)
    }
    foreach va [array names varccommits $view,*] {
	unset varccommits($va)
    }
    foreach vd [array names vseedcount $view,*] {
	unset vseedcount($vd)
    }
    catch {unset ordertok}
}

proc newvarc {view id} {
    global varcid varctok parents children datemode
    global vupptr vdownptr vleftptr vbackptr varcrow varcix varcstart
    global commitdata commitinfo vseedcount varccommits vlastins

    set a [llength $varctok($view)]
    set vid $view,$id
    if {[llength $children($vid)] == 0 || $datemode} {
	if {![info exists commitinfo($id)]} {
	    parsecommit $id $commitdata($id) 1
	}
	set cdate [lindex $commitinfo($id) 4]
	if {![string is integer -strict $cdate]} {
	    set cdate 0
	}
	if {![info exists vseedcount($view,$cdate)]} {
	    set vseedcount($view,$cdate) -1
	}
	set c [incr vseedcount($view,$cdate)]
	set cdate [expr {$cdate ^ 0xffffffff}]
	set tok "s[strrep $cdate][strrep $c]"
    } else {
	set tok {}
    }
    set ka 0
    if {[llength $children($vid)] > 0} {
	set kid [lindex $children($vid) end]
	set k $varcid($view,$kid)
	if {[string compare [lindex $varctok($view) $k] $tok] > 0} {
	    set ki $kid
	    set ka $k
	    set tok [lindex $varctok($view) $k]
	}
    }
    if {$ka != 0} {
	set i [lsearch -exact $parents($view,$ki) $id]
	set j [expr {[llength $parents($view,$ki)] - 1 - $i}]
	append tok [strrep $j]
    }
    set c [lindex $vlastins($view) $ka]
    if {$c == 0 || [string compare $tok [lindex $varctok($view) $c]] < 0} {
	set c $ka
	set b [lindex $vdownptr($view) $ka]
    } else {
	set b [lindex $vleftptr($view) $c]
    }
    while {$b != 0 && [string compare $tok [lindex $varctok($view) $b]] >= 0} {
	set c $b
	set b [lindex $vleftptr($view) $c]
    }
    if {$c == $ka} {
	lset vdownptr($view) $ka $a
	lappend vbackptr($view) 0
    } else {
	lset vleftptr($view) $c $a
	lappend vbackptr($view) $c
    }
    lset vlastins($view) $ka $a
    lappend vupptr($view) $ka
    lappend vleftptr($view) $b
    if {$b != 0} {
	lset vbackptr($view) $b $a
    }
    lappend varctok($view) $tok
    lappend varcstart($view) $id
    lappend vdownptr($view) 0
    lappend varcrow($view) {}
    lappend varcix($view) {}
    set varccommits($view,$a) {}
    lappend vlastins($view) 0
    return $a
}

proc splitvarc {p v} {
    global varcid varcstart varccommits varctok
    global vupptr vdownptr vleftptr vbackptr varcix varcrow vlastins

    set oa $varcid($v,$p)
    set ac $varccommits($v,$oa)
    set i [lsearch -exact $varccommits($v,$oa) $p]
    if {$i <= 0} return
    set na [llength $varctok($v)]
    # "%" sorts before "0"...
    set tok "[lindex $varctok($v) $oa]%[strrep $i]"
    lappend varctok($v) $tok
    lappend varcrow($v) {}
    lappend varcix($v) {}
    set varccommits($v,$oa) [lrange $ac 0 [expr {$i - 1}]]
    set varccommits($v,$na) [lrange $ac $i end]
    lappend varcstart($v) $p
    foreach id $varccommits($v,$na) {
	set varcid($v,$id) $na
    }
    lappend vdownptr($v) [lindex $vdownptr($v) $oa]
    lset vdownptr($v) $oa $na
    lappend vupptr($v) $oa
    lappend vleftptr($v) 0
    lappend vbackptr($v) 0
    lappend vlastins($v) 0
    for {set b [lindex $vdownptr($v) $na]} {$b != 0} {set b [lindex $vleftptr($v) $b]} {
	lset vupptr($v) $b $na
    }
}

proc renumbervarc {a v} {
    global parents children varctok varcstart varccommits
    global vupptr vdownptr vleftptr vbackptr vlastins varcid vtokmod datemode

    set t1 [clock clicks -milliseconds]
    set todo {}
    set isrelated($a) 1
    set kidchanged($a) 1
    set ntot 0
    while {$a != 0} {
	if {[info exists isrelated($a)]} {
	    lappend todo $a
	    set id [lindex $varccommits($v,$a) end]
	    foreach p $parents($v,$id) {
		if {[info exists varcid($v,$p)]} {
		    set isrelated($varcid($v,$p)) 1
		}
	    }
	}
	incr ntot
	set b [lindex $vdownptr($v) $a]
	if {$b == 0} {
	    while {$a != 0} {
		set b [lindex $vleftptr($v) $a]
		if {$b != 0} break
		set a [lindex $vupptr($v) $a]
	    }
	}
	set a $b
    }
    foreach a $todo {
	if {![info exists kidchanged($a)]} continue
	set id [lindex $varcstart($v) $a]
	if {[llength $children($v,$id)] > 1} {
	    set children($v,$id) [lsort -command [list vtokcmp $v] \
				      $children($v,$id)]
	}
	set oldtok [lindex $varctok($v) $a]
	if {!$datemode} {
	    set tok {}
	} else {
	    set tok $oldtok
	}
	set ka 0
	set kid [last_real_child $v,$id]
	if {$kid ne {}} {
	    set k $varcid($v,$kid)
	    if {[string compare [lindex $varctok($v) $k] $tok] > 0} {
		set ki $kid
		set ka $k
		set tok [lindex $varctok($v) $k]
	    }
	}
	if {$ka != 0} {
	    set i [lsearch -exact $parents($v,$ki) $id]
	    set j [expr {[llength $parents($v,$ki)] - 1 - $i}]
	    append tok [strrep $j]
	}
	if {$tok eq $oldtok} {
	    continue
	}
	set id [lindex $varccommits($v,$a) end]
	foreach p $parents($v,$id) {
	    if {[info exists varcid($v,$p)]} {
		set kidchanged($varcid($v,$p)) 1
	    } else {
		set sortkids($p) 1
	    }
	}
	lset varctok($v) $a $tok
	set b [lindex $vupptr($v) $a]
	if {$b != $ka} {
	    if {[string compare [lindex $varctok($v) $ka] $vtokmod($v)] < 0} {
		modify_arc $v $ka
	    }
	    if {[string compare [lindex $varctok($v) $b] $vtokmod($v)] < 0} {
		modify_arc $v $b
	    }
	    set c [lindex $vbackptr($v) $a]
	    set d [lindex $vleftptr($v) $a]
	    if {$c == 0} {
		lset vdownptr($v) $b $d
	    } else {
		lset vleftptr($v) $c $d
	    }
	    if {$d != 0} {
		lset vbackptr($v) $d $c
	    }
	    lset vupptr($v) $a $ka
	    set c [lindex $vlastins($v) $ka]
	    if {$c == 0 || \
		    [string compare $tok [lindex $varctok($v) $c]] < 0} {
		set c $ka
		set b [lindex $vdownptr($v) $ka]
	    } else {
		set b [lindex $vleftptr($v) $c]
	    }
	    while {$b != 0 && \
		      [string compare $tok [lindex $varctok($v) $b]] >= 0} {
		set c $b
		set b [lindex $vleftptr($v) $c]
	    }
	    if {$c == $ka} {
 		lset vdownptr($v) $ka $a
		lset vbackptr($v) $a 0
	    } else {
		lset vleftptr($v) $c $a
		lset vbackptr($v) $a $c
	    }
	    lset vleftptr($v) $a $b
	    if {$b != 0} {
		lset vbackptr($v) $b $a
	    }
	    lset vlastins($v) $ka $a
	}
    }
    foreach id [array names sortkids] {
	if {[llength $children($v,$id)] > 1} {
	    set children($v,$id) [lsort -command [list vtokcmp $v] \
				      $children($v,$id)]
	}
    }
    set t2 [clock clicks -milliseconds]
    #puts "renumbervarc did [llength $todo] of $ntot arcs in [expr {$t2-$t1}]ms"
}

proc fix_reversal {p a v} {
    global varcid varcstart varctok vupptr

    set pa $varcid($v,$p)
    if {$p ne [lindex $varcstart($v) $pa]} {
	splitvarc $p $v
	set pa $varcid($v,$p)
    }
    # seeds always need to be renumbered
    if {[lindex $vupptr($v) $pa] == 0 ||
	[string compare [lindex $varctok($v) $a] \
	     [lindex $varctok($v) $pa]] > 0} {
	renumbervarc $pa $v
    }
}

proc insertrow {id p v} {
    global cmitlisted children parents varcid varctok vtokmod
    global varccommits ordertok commitidx numcommits curview
    global targetid targetrow

    readcommit $id
    set vid $v,$id
    set cmitlisted($vid) 1
    set children($vid) {}
    set parents($vid) [list $p]
    set a [newvarc $v $id]
    set varcid($vid) $a
    if {[string compare [lindex $varctok($v) $a] $vtokmod($v)] < 0} {
	modify_arc $v $a
    }
    lappend varccommits($v,$a) $id
    set vp $v,$p
    if {[llength [lappend children($vp) $id]] > 1} {
	set children($vp) [lsort -command [list vtokcmp $v] $children($vp)]
	catch {unset ordertok}
    }
    fix_reversal $p $a $v
    incr commitidx($v)
    if {$v == $curview} {
	set numcommits $commitidx($v)
	setcanvscroll
	if {[info exists targetid]} {
	    if {![comes_before $targetid $p]} {
		incr targetrow
	    }
	}
    }
}

proc insertfakerow {id p} {
    global varcid varccommits parents children cmitlisted
    global commitidx varctok vtokmod targetid targetrow curview numcommits

    set v $curview
    set a $varcid($v,$p)
    set i [lsearch -exact $varccommits($v,$a) $p]
    if {$i < 0} {
	puts "oops: insertfakerow can't find [shortids $p] on arc $a"
	return
    }
    set children($v,$id) {}
    set parents($v,$id) [list $p]
    set varcid($v,$id) $a
    lappend children($v,$p) $id
    set cmitlisted($v,$id) 1
    set numcommits [incr commitidx($v)]
    # note we deliberately don't update varcstart($v) even if $i == 0
    set varccommits($v,$a) [linsert $varccommits($v,$a) $i $id]
    if {[string compare [lindex $varctok($v) $a] $vtokmod($v)] < 0} {
	modify_arc $v $a $i
    }
    if {[info exists targetid]} {
	if {![comes_before $targetid $p]} {
	    incr targetrow
	}
    }
    setcanvscroll
    drawvisible
}

proc removefakerow {id} {
    global varcid varccommits parents children commitidx
    global varctok vtokmod cmitlisted currentid selectedline
    global targetid curview numcommits

    set v $curview
    if {[llength $parents($v,$id)] != 1} {
	puts "oops: removefakerow [shortids $id] has [llength $parents($v,$id)] parents"
	return
    }
    set p [lindex $parents($v,$id) 0]
    set a $varcid($v,$id)
    set i [lsearch -exact $varccommits($v,$a) $id]
    if {$i < 0} {
	puts "oops: removefakerow can't find [shortids $id] on arc $a"
	return
    }
    unset varcid($v,$id)
    set varccommits($v,$a) [lreplace $varccommits($v,$a) $i $i]
    unset parents($v,$id)
    unset children($v,$id)
    unset cmitlisted($v,$id)
    set numcommits [incr commitidx($v) -1]
    set j [lsearch -exact $children($v,$p) $id]
    if {$j >= 0} {
	set children($v,$p) [lreplace $children($v,$p) $j $j]
    }
    if {[string compare [lindex $varctok($v) $a] $vtokmod($v)] < 0} {
	modify_arc $v $a $i
    }
    if {[info exist currentid] && $id eq $currentid} {
	unset currentid
	unset selectedline
    }
    if {[info exists targetid] && $targetid eq $id} {
	set targetid $p
    }
    setcanvscroll
    drawvisible
}

proc first_real_child {vp} {
    global children nullid nullid2

    foreach id $children($vp) {
	if {$id ne $nullid && $id ne $nullid2} {
	    return $id
	}
    }
    return {}
}

proc last_real_child {vp} {
    global children nullid nullid2

    set kids $children($vp)
    for {set i [llength $kids]} {[incr i -1] >= 0} {} {
	set id [lindex $kids $i]
	if {$id ne $nullid && $id ne $nullid2} {
	    return $id
	}
    }
    return {}
}

proc vtokcmp {v a b} {
    global varctok varcid

    return [string compare [lindex $varctok($v) $varcid($v,$a)] \
		[lindex $varctok($v) $varcid($v,$b)]]
}

proc modify_arc {v a {lim {}}} {
    global varctok vtokmod varcmod varcrow vupptr curview vrowmod varccommits

    set vtokmod($v) [lindex $varctok($v) $a]
    set varcmod($v) $a
    if {$v == $curview} {
	while {$a != 0 && [lindex $varcrow($v) $a] eq {}} {
	    set a [lindex $vupptr($v) $a]
	    set lim {}
	}
	set r 0
	if {$a != 0} {
	    if {$lim eq {}} {
		set lim [llength $varccommits($v,$a)]
	    }
	    set r [expr {[lindex $varcrow($v) $a] + $lim}]
	}
	set vrowmod($v) $r
	undolayout $r
    }
}

proc update_arcrows {v} {
    global vtokmod varcmod vrowmod varcrow commitidx currentid selectedline
    global varcid vrownum varcorder varcix varccommits
    global vupptr vdownptr vleftptr varctok
    global displayorder parentlist curview cached_commitrow

    set narctot [expr {[llength $varctok($v)] - 1}]
    set a $varcmod($v)
    while {$a != 0 && [lindex $varcix($v) $a] eq {}} {
	# go up the tree until we find something that has a row number,
	# or we get to a seed
	set a [lindex $vupptr($v) $a]
    }
    if {$a == 0} {
	set a [lindex $vdownptr($v) 0]
	if {$a == 0} return
	set vrownum($v) {0}
	set varcorder($v) [list $a]
	lset varcix($v) $a 0
	lset varcrow($v) $a 0
	set arcn 0
	set row 0
    } else {
	set arcn [lindex $varcix($v) $a]
	# see if a is the last arc; if so, nothing to do
	if {$arcn == $narctot - 1} {
	    return
	}
	if {[llength $vrownum($v)] > $arcn + 1} {
	    set vrownum($v) [lrange $vrownum($v) 0 $arcn]
	    set varcorder($v) [lrange $varcorder($v) 0 $arcn]
	}
	set row [lindex $varcrow($v) $a]
    }
    if {$v == $curview} {
	if {[llength $displayorder] > $vrowmod($v)} {
	    set displayorder [lrange $displayorder 0 [expr {$vrowmod($v) - 1}]]
	    set parentlist [lrange $parentlist 0 [expr {$vrowmod($v) - 1}]]
	}
	catch {unset cached_commitrow}
    }
    while {1} {
	set p $a
	incr row [llength $varccommits($v,$a)]
	# go down if possible
	set b [lindex $vdownptr($v) $a]
	if {$b == 0} {
	    # if not, go left, or go up until we can go left
	    while {$a != 0} {
		set b [lindex $vleftptr($v) $a]
		if {$b != 0} break
		set a [lindex $vupptr($v) $a]
	    }
	    if {$a == 0} break
	}
	set a $b
	incr arcn
	lappend vrownum($v) $row
	lappend varcorder($v) $a
	lset varcix($v) $a $arcn
	lset varcrow($v) $a $row
    }
    set vtokmod($v) [lindex $varctok($v) $p]
    set varcmod($v) $p
    set vrowmod($v) $row
    if {[info exists currentid]} {
	set selectedline [rowofcommit $currentid]
    }
}

# Test whether view $v contains commit $id
proc commitinview {id v} {
    global varcid

    return [info exists varcid($v,$id)]
}

# Return the row number for commit $id in the current view
proc rowofcommit {id} {
    global varcid varccommits varcrow curview cached_commitrow
    global varctok vtokmod

    set v $curview
    if {![info exists varcid($v,$id)]} {
	puts "oops rowofcommit no arc for [shortids $id]"
	return {}
    }
    set a $varcid($v,$id)
    if {[string compare [lindex $varctok($v) $a] $vtokmod($v)] >= 0} {
	update_arcrows $v
    }
    if {[info exists cached_commitrow($id)]} {
	return $cached_commitrow($id)
    }
    set i [lsearch -exact $varccommits($v,$a) $id]
    if {$i < 0} {
	puts "oops didn't find commit [shortids $id] in arc $a"
	return {}
    }
    incr i [lindex $varcrow($v) $a]
    set cached_commitrow($id) $i
    return $i
}

# Returns 1 if a is on an earlier row than b, otherwise 0
proc comes_before {a b} {
    global varcid varctok curview

    set v $curview
    if {$a eq $b || ![info exists varcid($v,$a)] || \
	    ![info exists varcid($v,$b)]} {
	return 0
    }
    if {$varcid($v,$a) != $varcid($v,$b)} {
	return [expr {[string compare [lindex $varctok($v) $varcid($v,$a)] \
			   [lindex $varctok($v) $varcid($v,$b)]] < 0}]
    }
    return [expr {[rowofcommit $a] < [rowofcommit $b]}]
}

proc bsearch {l elt} {
    if {[llength $l] == 0 || $elt <= [lindex $l 0]} {
	return 0
    }
    set lo 0
    set hi [llength $l]
    while {$hi - $lo > 1} {
	set mid [expr {int(($lo + $hi) / 2)}]
	set t [lindex $l $mid]
	if {$elt < $t} {
	    set hi $mid
	} elseif {$elt > $t} {
	    set lo $mid
	} else {
	    return $mid
	}
    }
    return $lo
}

# Make sure rows $start..$end-1 are valid in displayorder and parentlist
proc make_disporder {start end} {
    global vrownum curview commitidx displayorder parentlist
    global varccommits varcorder parents vrowmod varcrow
    global d_valid_start d_valid_end

    if {$end > $vrowmod($curview)} {
	update_arcrows $curview
    }
    set ai [bsearch $vrownum($curview) $start]
    set start [lindex $vrownum($curview) $ai]
    set narc [llength $vrownum($curview)]
    for {set r $start} {$ai < $narc && $r < $end} {incr ai} {
	set a [lindex $varcorder($curview) $ai]
	set l [llength $displayorder]
	set al [llength $varccommits($curview,$a)]
	if {$l < $r + $al} {
	    if {$l < $r} {
		set pad [ntimes [expr {$r - $l}] {}]
		set displayorder [concat $displayorder $pad]
		set parentlist [concat $parentlist $pad]
	    } elseif {$l > $r} {
		set displayorder [lrange $displayorder 0 [expr {$r - 1}]]
		set parentlist [lrange $parentlist 0 [expr {$r - 1}]]
	    }
	    foreach id $varccommits($curview,$a) {
		lappend displayorder $id
		lappend parentlist $parents($curview,$id)
	    }
	} elseif {[lindex $displayorder [expr {$r + $al - 1}]] eq {}} {
	    set i $r
	    foreach id $varccommits($curview,$a) {
		lset displayorder $i $id
		lset parentlist $i $parents($curview,$id)
		incr i
	    }
	}
	incr r $al
    }
}

proc commitonrow {row} {
    global displayorder

    set id [lindex $displayorder $row]
    if {$id eq {}} {
	make_disporder $row [expr {$row + 1}]
	set id [lindex $displayorder $row]
    }
    return $id
}

proc closevarcs {v} {
    global varctok varccommits varcid parents children
    global cmitlisted commitidx commitinterest vtokmod

    set missing_parents 0
    set scripts {}
    set narcs [llength $varctok($v)]
    for {set a 1} {$a < $narcs} {incr a} {
	set id [lindex $varccommits($v,$a) end]
	foreach p $parents($v,$id) {
	    if {[info exists varcid($v,$p)]} continue
	    # add p as a new commit
	    incr missing_parents
	    set cmitlisted($v,$p) 0
	    set parents($v,$p) {}
	    if {[llength $children($v,$p)] == 1 &&
		[llength $parents($v,$id)] == 1} {
		set b $a
	    } else {
		set b [newvarc $v $p]
	    }
	    set varcid($v,$p) $b
	    if {[string compare [lindex $varctok($v) $b] $vtokmod($v)] < 0} {
		modify_arc $v $b
	    }
	    lappend varccommits($v,$b) $p
	    incr commitidx($v)
	    if {[info exists commitinterest($p)]} {
		foreach script $commitinterest($p) {
		    lappend scripts [string map [list "%I" $p] $script]
		}
		unset commitinterest($id)
	    }
	}
    }
    if {$missing_parents > 0} {
	foreach s $scripts {
	    eval $s
	}
    }
}

proc getcommitlines {fd inst view}  {
    global cmitlisted commitinterest leftover
    global commitidx commitdata datemode
    global parents children curview hlview
    global vnextroot idpending ordertok
    global varccommits varcid varctok vtokmod

    set stuff [read $fd 500000]
    # git log doesn't terminate the last commit with a null...
    if {$stuff == {} && $leftover($inst) ne {} && [eof $fd]} {
	set stuff "\0"
    }
    if {$stuff == {}} {
	if {![eof $fd]} {
	    return 1
	}
	global commfd viewcomplete viewactive viewname progresscoords
	global viewinstances
	unset commfd($inst)
	set i [lsearch -exact $viewinstances($view) $inst]
	if {$i >= 0} {
	    set viewinstances($view) [lreplace $viewinstances($view) $i $i]
	}
	# set it blocking so we wait for the process to terminate
	fconfigure $fd -blocking 1
	if {[catch {close $fd} err]} {
	    set fv {}
	    if {$view != $curview} {
		set fv " for the \"$viewname($view)\" view"
	    }
	    if {[string range $err 0 4] == "usage"} {
		set err "Gitk: error reading commits$fv:\
			bad arguments to git rev-list."
		if {$viewname($view) eq "Command line"} {
		    append err \
			"  (Note: arguments to gitk are passed to git rev-list\
			 to allow selection of commits to be displayed.)"
		}
	    } else {
		set err "Error reading commits$fv: $err"
	    }
	    error_popup $err
	}
	if {[incr viewactive($view) -1] <= 0} {
	    set viewcomplete($view) 1
	    # Check if we have seen any ids listed as parents that haven't
	    # appeared in the list
	    closevarcs $view
	    notbusy $view
	    set progresscoords {0 0}
	    adjustprogress
	}
	if {$view == $curview} {
	    run chewcommits $view
	}
	return 0
    }
    set start 0
    set gotsome 0
    set scripts {}
    while 1 {
	set i [string first "\0" $stuff $start]
	if {$i < 0} {
	    append leftover($inst) [string range $stuff $start end]
	    break
	}
	if {$start == 0} {
	    set cmit $leftover($inst)
	    append cmit [string range $stuff 0 [expr {$i - 1}]]
	    set leftover($inst) {}
	} else {
	    set cmit [string range $stuff $start [expr {$i - 1}]]
	}
	set start [expr {$i + 1}]
	set j [string first "\n" $cmit]
	set ok 0
	set listed 1
	if {$j >= 0 && [string match "commit *" $cmit]} {
	    set ids [string range $cmit 7 [expr {$j - 1}]]
	    if {[string match {[-^<>]*} $ids]} {
		switch -- [string index $ids 0] {
		    "-" {set listed 0}
		    "^" {set listed 2}
		    "<" {set listed 3}
		    ">" {set listed 4}
		}
		set ids [string range $ids 1 end]
	    }
	    set ok 1
	    foreach id $ids {
		if {[string length $id] != 40} {
		    set ok 0
		    break
		}
	    }
	}
	if {!$ok} {
	    set shortcmit $cmit
	    if {[string length $shortcmit] > 80} {
		set shortcmit "[string range $shortcmit 0 80]..."
	    }
	    error_popup "[mc "Can't parse git log output:"] {$shortcmit}"
	    exit 1
	}
	set id [lindex $ids 0]
	set vid $view,$id
	set a 0
	if {[info exists varcid($vid)]} {
	    if {$cmitlisted($vid) || !$listed} continue
	    set a $varcid($vid)
	}
	if {$listed} {
	    set olds [lrange $ids 1 end]
	} else {
	    set olds {}
	}
	set commitdata($id) [string range $cmit [expr {$j + 1}] end]
	set cmitlisted($vid) $listed
	set parents($vid) $olds
	if {![info exists children($vid)]} {
	    set children($vid) {}
	} elseif {$a == 0 && [llength $children($vid)] == 1} {
	    set k [lindex $children($vid) 0]
	    if {[llength $parents($view,$k)] == 1 &&
		(!$datemode ||
		 $varcid($view,$k) == [llength $varctok($view)] - 1)} {
		set a $varcid($view,$k)
	    }
	}
	if {$a == 0} {
	    # new arc
	    set a [newvarc $view $id]
	}
	if {[string compare [lindex $varctok($view) $a] $vtokmod($view)] < 0} {
	    modify_arc $view $a
	}
	if {![info exists varcid($vid)]} {
	    set varcid($vid) $a
	    lappend varccommits($view,$a) $id
	    incr commitidx($view)
	}

	set i 0
	foreach p $olds {
	    if {$i == 0 || [lsearch -exact $olds $p] >= $i} {
		set vp $view,$p
		if {[llength [lappend children($vp) $id]] > 1 &&
		    [vtokcmp $view [lindex $children($vp) end-1] $id] > 0} {
		    set children($vp) [lsort -command [list vtokcmp $view] \
					   $children($vp)]
		    catch {unset ordertok}
		}
		if {[info exists varcid($view,$p)]} {
		    fix_reversal $p $a $view
		}
	    }
	    incr i
	}

	if {[info exists commitinterest($id)]} {
	    foreach script $commitinterest($id) {
		lappend scripts [string map [list "%I" $id] $script]
	    }
	    unset commitinterest($id)
	}
	set gotsome 1
    }
    if {$gotsome} {
	run chewcommits $view
	foreach s $scripts {
	    eval $s
	}
	if {$view == $curview} {
	    # update progress bar
	    global progressdirn progresscoords proglastnc
	    set inc [expr {($commitidx($view) - $proglastnc) * 0.0002}]
	    set proglastnc $commitidx($view)
	    set l [lindex $progresscoords 0]
	    set r [lindex $progresscoords 1]
	    if {$progressdirn} {
		set r [expr {$r + $inc}]
		if {$r >= 1.0} {
		    set r 1.0
		    set progressdirn 0
		}
		if {$r > 0.2} {
		    set l [expr {$r - 0.2}]
		}
	    } else {
		set l [expr {$l - $inc}]
		if {$l <= 0.0} {
		    set l 0.0
		    set progressdirn 1
		}
		set r [expr {$l + 0.2}]
	    }
	    set progresscoords [list $l $r]
	    adjustprogress
	}
    }
    return 2
}

proc chewcommits {view} {
    global curview hlview viewcomplete
    global pending_select

    if {$view == $curview} {
	layoutmore
	if {$viewcomplete($view)} {
	    global commitidx varctok
	    global numcommits startmsecs
	    global mainheadid commitinfo nullid

	    if {[info exists pending_select]} {
		set row [first_real_row]
		selectline $row 1
	    }
	    if {$commitidx($curview) > 0} {
		#set ms [expr {[clock clicks -milliseconds] - $startmsecs}]
		#puts "overall $ms ms for $numcommits commits"
		#puts "[llength $varctok($view)] arcs, $commitidx($view) commits"
	    } else {
		show_status [mc "No commits selected"]
	    }
	    notbusy layout
	}
    }
    if {[info exists hlview] && $view == $hlview} {
	vhighlightmore
    }
    return 0
}

proc readcommit {id} {
    if {[catch {set contents [exec git cat-file commit $id]}]} return
    parsecommit $id $contents 0
}

proc parsecommit {id contents listed} {
    global commitinfo cdate

    set inhdr 1
    set comment {}
    set headline {}
    set auname {}
    set audate {}
    set comname {}
    set comdate {}
    set hdrend [string first "\n\n" $contents]
    if {$hdrend < 0} {
	# should never happen...
	set hdrend [string length $contents]
    }
    set header [string range $contents 0 [expr {$hdrend - 1}]]
    set comment [string range $contents [expr {$hdrend + 2}] end]
    foreach line [split $header "\n"] {
	set tag [lindex $line 0]
	if {$tag == "author"} {
	    set audate [lindex $line end-1]
	    set auname [lrange $line 1 end-2]
	} elseif {$tag == "committer"} {
	    set comdate [lindex $line end-1]
	    set comname [lrange $line 1 end-2]
	}
    }
    set headline {}
    # take the first non-blank line of the comment as the headline
    set headline [string trimleft $comment]
    set i [string first "\n" $headline]
    if {$i >= 0} {
	set headline [string range $headline 0 $i]
    }
    set headline [string trimright $headline]
    set i [string first "\r" $headline]
    if {$i >= 0} {
	set headline [string trimright [string range $headline 0 $i]]
    }
    if {!$listed} {
	# git rev-list indents the comment by 4 spaces;
	# if we got this via git cat-file, add the indentation
	set newcomment {}
	foreach line [split $comment "\n"] {
	    append newcomment "    "
	    append newcomment $line
	    append newcomment "\n"
	}
	set comment $newcomment
    }
    if {$comdate != {}} {
	set cdate($id) $comdate
    }
    set commitinfo($id) [list $headline $auname $audate \
			     $comname $comdate $comment]
}

proc getcommit {id} {
    global commitdata commitinfo

    if {[info exists commitdata($id)]} {
	parsecommit $id $commitdata($id) 1
    } else {
	readcommit $id
	if {![info exists commitinfo($id)]} {
	    set commitinfo($id) [list [mc "No commit information available"]]
	}
    }
    return 1
}

proc readrefs {} {
    global tagids idtags headids idheads tagobjid
    global otherrefids idotherrefs mainhead mainheadid

    foreach v {tagids idtags headids idheads otherrefids idotherrefs} {
	catch {unset $v}
    }
    set refd [open [list | git show-ref -d] r]
    while {[gets $refd line] >= 0} {
	if {[string index $line 40] ne " "} continue
	set id [string range $line 0 39]
	set ref [string range $line 41 end]
	if {![string match "refs/*" $ref]} continue
	set name [string range $ref 5 end]
	if {[string match "remotes/*" $name]} {
	    if {![string match "*/HEAD" $name]} {
		set headids($name) $id
		lappend idheads($id) $name
	    }
	} elseif {[string match "heads/*" $name]} {
	    set name [string range $name 6 end]
	    set headids($name) $id
	    lappend idheads($id) $name
	} elseif {[string match "tags/*" $name]} {
	    # this lets refs/tags/foo^{} overwrite refs/tags/foo,
	    # which is what we want since the former is the commit ID
	    set name [string range $name 5 end]
	    if {[string match "*^{}" $name]} {
		set name [string range $name 0 end-3]
	    } else {
		set tagobjid($name) $id
	    }
	    set tagids($name) $id
	    lappend idtags($id) $name
	} else {
	    set otherrefids($name) $id
	    lappend idotherrefs($id) $name
	}
    }
    catch {close $refd}
    set mainhead {}
    set mainheadid {}
    catch {
	set thehead [exec git symbolic-ref HEAD]
	if {[string match "refs/heads/*" $thehead]} {
	    set mainhead [string range $thehead 11 end]
	    if {[info exists headids($mainhead)]} {
		set mainheadid $headids($mainhead)
	    }
	}
    }
}

# skip over fake commits
proc first_real_row {} {
    global nullid nullid2 numcommits

    for {set row 0} {$row < $numcommits} {incr row} {
	set id [commitonrow $row]
	if {$id ne $nullid && $id ne $nullid2} {
	    break
	}
    }
    return $row
}

# update things for a head moved to a child of its previous location
proc movehead {id name} {
    global headids idheads

    removehead $headids($name) $name
    set headids($name) $id
    lappend idheads($id) $name
}

# update things when a head has been removed
proc removehead {id name} {
    global headids idheads

    if {$idheads($id) eq $name} {
	unset idheads($id)
    } else {
	set i [lsearch -exact $idheads($id) $name]
	if {$i >= 0} {
	    set idheads($id) [lreplace $idheads($id) $i $i]
	}
    }
    unset headids($name)
}

proc show_error {w top msg} {
    message $w.m -text $msg -justify center -aspect 400
    pack $w.m -side top -fill x -padx 20 -pady 20
    button $w.ok -text [mc OK] -command "destroy $top"
    pack $w.ok -side bottom -fill x
    bind $top <Visibility> "grab $top; focus $top"
    bind $top <Key-Return> "destroy $top"
    tkwait window $top
}

proc error_popup msg {
    set w .error
    toplevel $w
    wm transient $w .
    show_error $w $w $msg
}

proc confirm_popup msg {
    global confirm_ok
    set confirm_ok 0
    set w .confirm
    toplevel $w
    wm transient $w .
    message $w.m -text $msg -justify center -aspect 400
    pack $w.m -side top -fill x -padx 20 -pady 20
    button $w.ok -text [mc OK] -command "set confirm_ok 1; destroy $w"
    pack $w.ok -side left -fill x
    button $w.cancel -text [mc Cancel] -command "destroy $w"
    pack $w.cancel -side right -fill x
    bind $w <Visibility> "grab $w; focus $w"
    tkwait window $w
    return $confirm_ok
}

proc setoptions {} {
    option add *Panedwindow.showHandle 1 startupFile
    option add *Panedwindow.sashRelief raised startupFile
    option add *Button.font uifont startupFile
    option add *Checkbutton.font uifont startupFile
    option add *Radiobutton.font uifont startupFile
    option add *Menu.font uifont startupFile
    option add *Menubutton.font uifont startupFile
    option add *Label.font uifont startupFile
    option add *Message.font uifont startupFile
    option add *Entry.font uifont startupFile
}

proc makewindow {} {
    global canv canv2 canv3 linespc charspc ctext cflist cscroll
    global tabstop
    global findtype findtypemenu findloc findstring fstring geometry
    global entries sha1entry sha1string sha1but
    global diffcontextstring diffcontext
    global ignorespace
    global maincursor textcursor curtextcursor
    global rowctxmenu fakerowmenu mergemax wrapcomment
    global highlight_files gdttype
    global searchstring sstring
    global bgcolor fgcolor bglist fglist diffcolors selectbgcolor
    global headctxmenu progresscanv progressitem progresscoords statusw
    global fprogitem fprogcoord lastprogupdate progupdatepending
    global rprogitem rprogcoord
    global have_tk85

    menu .bar
    .bar add cascade -label [mc "File"] -menu .bar.file
    menu .bar.file
    .bar.file add command -label [mc "Update"] -command updatecommits
    .bar.file add command -label [mc "Reload"] -command reloadcommits
    .bar.file add command -label [mc "Reread references"] -command rereadrefs
    .bar.file add command -label [mc "List references"] -command showrefs
    .bar.file add command -label [mc "Quit"] -command doquit
    menu .bar.edit
    .bar add cascade -label [mc "Edit"] -menu .bar.edit
    .bar.edit add command -label [mc "Preferences"] -command doprefs

    menu .bar.view
    .bar add cascade -label [mc "View"] -menu .bar.view
    .bar.view add command -label [mc "New view..."] -command {newview 0}
    .bar.view add command -label [mc "Edit view..."] -command editview \
	-state disabled
    .bar.view add command -label [mc "Delete view"] -command delview -state disabled
    .bar.view add separator
    .bar.view add radiobutton -label [mc "All files"] -command {showview 0} \
	-variable selectedview -value 0

    menu .bar.help
    .bar add cascade -label [mc "Help"] -menu .bar.help
    .bar.help add command -label [mc "About gitk"] -command about
    .bar.help add command -label [mc "Key bindings"] -command keys
    .bar.help configure
    . configure -menu .bar

    # the gui has upper and lower half, parts of a paned window.
    panedwindow .ctop -orient vertical

    # possibly use assumed geometry
    if {![info exists geometry(pwsash0)]} {
        set geometry(topheight) [expr {15 * $linespc}]
        set geometry(topwidth) [expr {80 * $charspc}]
        set geometry(botheight) [expr {15 * $linespc}]
        set geometry(botwidth) [expr {50 * $charspc}]
        set geometry(pwsash0) "[expr {40 * $charspc}] 2"
        set geometry(pwsash1) "[expr {60 * $charspc}] 2"
    }

    # the upper half will have a paned window, a scroll bar to the right, and some stuff below
    frame .tf -height $geometry(topheight) -width $geometry(topwidth)
    frame .tf.histframe
    panedwindow .tf.histframe.pwclist -orient horizontal -sashpad 0 -handlesize 4

    # create three canvases
    set cscroll .tf.histframe.csb
    set canv .tf.histframe.pwclist.canv
    canvas $canv \
	-selectbackground $selectbgcolor \
	-background $bgcolor -bd 0 \
	-yscrollincr $linespc -yscrollcommand "scrollcanv $cscroll"
    .tf.histframe.pwclist add $canv
    set canv2 .tf.histframe.pwclist.canv2
    canvas $canv2 \
	-selectbackground $selectbgcolor \
	-background $bgcolor -bd 0 -yscrollincr $linespc
    .tf.histframe.pwclist add $canv2
    set canv3 .tf.histframe.pwclist.canv3
    canvas $canv3 \
	-selectbackground $selectbgcolor \
	-background $bgcolor -bd 0 -yscrollincr $linespc
    .tf.histframe.pwclist add $canv3
    eval .tf.histframe.pwclist sash place 0 $geometry(pwsash0)
    eval .tf.histframe.pwclist sash place 1 $geometry(pwsash1)

    # a scroll bar to rule them
    scrollbar $cscroll -command {allcanvs yview} -highlightthickness 0
    pack $cscroll -side right -fill y
    bind .tf.histframe.pwclist <Configure> {resizeclistpanes %W %w}
    lappend bglist $canv $canv2 $canv3
    pack .tf.histframe.pwclist -fill both -expand 1 -side left

    # we have two button bars at bottom of top frame. Bar 1
    frame .tf.bar
    frame .tf.lbar -height 15

    set sha1entry .tf.bar.sha1
    set entries $sha1entry
    set sha1but .tf.bar.sha1label
    button $sha1but -text [mc "SHA1 ID: "] -state disabled -relief flat \
	-command gotocommit -width 8
    $sha1but conf -disabledforeground [$sha1but cget -foreground]
    pack .tf.bar.sha1label -side left
    entry $sha1entry -width 40 -font textfont -textvariable sha1string
    trace add variable sha1string write sha1change
    pack $sha1entry -side left -pady 2

    image create bitmap bm-left -data {
	#define left_width 16
	#define left_height 16
	static unsigned char left_bits[] = {
	0x00, 0x00, 0xc0, 0x01, 0xe0, 0x00, 0x70, 0x00, 0x38, 0x00, 0x1c, 0x00,
	0x0e, 0x00, 0xff, 0x7f, 0xff, 0x7f, 0xff, 0x7f, 0x0e, 0x00, 0x1c, 0x00,
	0x38, 0x00, 0x70, 0x00, 0xe0, 0x00, 0xc0, 0x01};
    }
    image create bitmap bm-right -data {
	#define right_width 16
	#define right_height 16
	static unsigned char right_bits[] = {
	0x00, 0x00, 0xc0, 0x01, 0x80, 0x03, 0x00, 0x07, 0x00, 0x0e, 0x00, 0x1c,
	0x00, 0x38, 0xff, 0x7f, 0xff, 0x7f, 0xff, 0x7f, 0x00, 0x38, 0x00, 0x1c,
	0x00, 0x0e, 0x00, 0x07, 0x80, 0x03, 0xc0, 0x01};
    }
    button .tf.bar.leftbut -image bm-left -command goback \
	-state disabled -width 26
    pack .tf.bar.leftbut -side left -fill y
    button .tf.bar.rightbut -image bm-right -command goforw \
	-state disabled -width 26
    pack .tf.bar.rightbut -side left -fill y

    # Status label and progress bar
    set statusw .tf.bar.status
    label $statusw -width 15 -relief sunken
    pack $statusw -side left -padx 5
    set h [expr {[font metrics uifont -linespace] + 2}]
    set progresscanv .tf.bar.progress
    canvas $progresscanv -relief sunken -height $h -borderwidth 2
    set progressitem [$progresscanv create rect -1 0 0 $h -fill green]
    set fprogitem [$progresscanv create rect -1 0 0 $h -fill yellow]
    set rprogitem [$progresscanv create rect -1 0 0 $h -fill red]
    pack $progresscanv -side right -expand 1 -fill x
    set progresscoords {0 0}
    set fprogcoord 0
    set rprogcoord 0
    bind $progresscanv <Configure> adjustprogress
    set lastprogupdate [clock clicks -milliseconds]
    set progupdatepending 0

    # build up the bottom bar of upper window
    label .tf.lbar.flabel -text "[mc "Find"] "
    button .tf.lbar.fnext -text [mc "next"] -command {dofind 1 1}
    button .tf.lbar.fprev -text [mc "prev"] -command {dofind -1 1}
    label .tf.lbar.flab2 -text " [mc "commit"] "
    pack .tf.lbar.flabel .tf.lbar.fnext .tf.lbar.fprev .tf.lbar.flab2 \
	-side left -fill y
    set gdttype [mc "containing:"]
    set gm [tk_optionMenu .tf.lbar.gdttype gdttype \
		[mc "containing:"] \
		[mc "touching paths:"] \
		[mc "adding/removing string:"]]
    trace add variable gdttype write gdttype_change
    pack .tf.lbar.gdttype -side left -fill y

    set findstring {}
    set fstring .tf.lbar.findstring
    lappend entries $fstring
    entry $fstring -width 30 -font textfont -textvariable findstring
    trace add variable findstring write find_change
    set findtype [mc "Exact"]
    set findtypemenu [tk_optionMenu .tf.lbar.findtype \
		      findtype [mc "Exact"] [mc "IgnCase"] [mc "Regexp"]]
    trace add variable findtype write findcom_change
    set findloc [mc "All fields"]
    tk_optionMenu .tf.lbar.findloc findloc [mc "All fields"] [mc "Headline"] \
	[mc "Comments"] [mc "Author"] [mc "Committer"]
    trace add variable findloc write find_change
    pack .tf.lbar.findloc -side right
    pack .tf.lbar.findtype -side right
    pack $fstring -side left -expand 1 -fill x

    # Finish putting the upper half of the viewer together
    pack .tf.lbar -in .tf -side bottom -fill x
    pack .tf.bar -in .tf -side bottom -fill x
    pack .tf.histframe -fill both -side top -expand 1
    .ctop add .tf
    .ctop paneconfigure .tf -height $geometry(topheight)
    .ctop paneconfigure .tf -width $geometry(topwidth)

    # now build up the bottom
    panedwindow .pwbottom -orient horizontal

    # lower left, a text box over search bar, scroll bar to the right
    # if we know window height, then that will set the lower text height, otherwise
    # we set lower text height which will drive window height
    if {[info exists geometry(main)]} {
        frame .bleft -width $geometry(botwidth)
    } else {
        frame .bleft -width $geometry(botwidth) -height $geometry(botheight)
    }
    frame .bleft.top
    frame .bleft.mid

    button .bleft.top.search -text [mc "Search"] -command dosearch
    pack .bleft.top.search -side left -padx 5
    set sstring .bleft.top.sstring
    entry $sstring -width 20 -font textfont -textvariable searchstring
    lappend entries $sstring
    trace add variable searchstring write incrsearch
    pack $sstring -side left -expand 1 -fill x
    radiobutton .bleft.mid.diff -text [mc "Diff"] \
	-command changediffdisp -variable diffelide -value {0 0}
    radiobutton .bleft.mid.old -text [mc "Old version"] \
	-command changediffdisp -variable diffelide -value {0 1}
    radiobutton .bleft.mid.new -text [mc "New version"] \
	-command changediffdisp -variable diffelide -value {1 0}
    label .bleft.mid.labeldiffcontext -text "      [mc "Lines of context"]: "
    pack .bleft.mid.diff .bleft.mid.old .bleft.mid.new -side left
    spinbox .bleft.mid.diffcontext -width 5 -font textfont \
	-from 1 -increment 1 -to 10000000 \
	-validate all -validatecommand "diffcontextvalidate %P" \
	-textvariable diffcontextstring
    .bleft.mid.diffcontext set $diffcontext
    trace add variable diffcontextstring write diffcontextchange
    lappend entries .bleft.mid.diffcontext
    pack .bleft.mid.labeldiffcontext .bleft.mid.diffcontext -side left
    checkbutton .bleft.mid.ignspace -text [mc "Ignore space change"] \
	-command changeignorespace -variable ignorespace
    pack .bleft.mid.ignspace -side left -padx 5
    set ctext .bleft.ctext
    text $ctext -background $bgcolor -foreground $fgcolor \
	-state disabled -font textfont \
	-yscrollcommand scrolltext -wrap none
    if {$have_tk85} {
	$ctext conf -tabstyle wordprocessor
    }
    scrollbar .bleft.sb -command "$ctext yview"
    pack .bleft.top -side top -fill x
    pack .bleft.mid -side top -fill x
    pack .bleft.sb -side right -fill y
    pack $ctext -side left -fill both -expand 1
    lappend bglist $ctext
    lappend fglist $ctext

    $ctext tag conf comment -wrap $wrapcomment
    $ctext tag conf filesep -font textfontbold -back "#aaaaaa"
    $ctext tag conf hunksep -fore [lindex $diffcolors 2]
    $ctext tag conf d0 -fore [lindex $diffcolors 0]
    $ctext tag conf d1 -fore [lindex $diffcolors 1]
    $ctext tag conf m0 -fore red
    $ctext tag conf m1 -fore blue
    $ctext tag conf m2 -fore green
    $ctext tag conf m3 -fore purple
    $ctext tag conf m4 -fore brown
    $ctext tag conf m5 -fore "#009090"
    $ctext tag conf m6 -fore magenta
    $ctext tag conf m7 -fore "#808000"
    $ctext tag conf m8 -fore "#009000"
    $ctext tag conf m9 -fore "#ff0080"
    $ctext tag conf m10 -fore cyan
    $ctext tag conf m11 -fore "#b07070"
    $ctext tag conf m12 -fore "#70b0f0"
    $ctext tag conf m13 -fore "#70f0b0"
    $ctext tag conf m14 -fore "#f0b070"
    $ctext tag conf m15 -fore "#ff70b0"
    $ctext tag conf mmax -fore darkgrey
    set mergemax 16
    $ctext tag conf mresult -font textfontbold
    $ctext tag conf msep -font textfontbold
    $ctext tag conf found -back yellow

    .pwbottom add .bleft
    .pwbottom paneconfigure .bleft -width $geometry(botwidth)

    # lower right
    frame .bright
    frame .bright.mode
    radiobutton .bright.mode.patch -text [mc "Patch"] \
	-command reselectline -variable cmitmode -value "patch"
    radiobutton .bright.mode.tree -text [mc "Tree"] \
	-command reselectline -variable cmitmode -value "tree"
    grid .bright.mode.patch .bright.mode.tree -sticky ew
    pack .bright.mode -side top -fill x
    set cflist .bright.cfiles
    set indent [font measure mainfont "nn"]
    text $cflist \
	-selectbackground $selectbgcolor \
	-background $bgcolor -foreground $fgcolor \
	-font mainfont \
	-tabs [list $indent [expr {2 * $indent}]] \
	-yscrollcommand ".bright.sb set" \
	-cursor [. cget -cursor] \
	-spacing1 1 -spacing3 1
    lappend bglist $cflist
    lappend fglist $cflist
    scrollbar .bright.sb -command "$cflist yview"
    pack .bright.sb -side right -fill y
    pack $cflist -side left -fill both -expand 1
    $cflist tag configure highlight \
	-background [$cflist cget -selectbackground]
    $cflist tag configure bold -font mainfontbold

    .pwbottom add .bright
    .ctop add .pwbottom

    # restore window position if known
    if {[info exists geometry(main)]} {
        wm geometry . "$geometry(main)"
    }

    if {[tk windowingsystem] eq {aqua}} {
        set M1B M1
    } else {
        set M1B Control
    }

    bind .pwbottom <Configure> {resizecdetpanes %W %w}
    pack .ctop -fill both -expand 1
    bindall <1> {selcanvline %W %x %y}
    #bindall <B1-Motion> {selcanvline %W %x %y}
    if {[tk windowingsystem] == "win32"} {
	bind . <MouseWheel> { windows_mousewheel_redirector %W %X %Y %D }
	bind $ctext <MouseWheel> { windows_mousewheel_redirector %W %X %Y %D ; break }
    } else {
	bindall <ButtonRelease-4> "allcanvs yview scroll -5 units"
	bindall <ButtonRelease-5> "allcanvs yview scroll 5 units"
        if {[tk windowingsystem] eq "aqua"} {
            bindall <MouseWheel> {
                set delta [expr {- (%D)}]
                allcanvs yview scroll $delta units
            }
        }
    }
    bindall <2> "canvscan mark %W %x %y"
    bindall <B2-Motion> "canvscan dragto %W %x %y"
    bindkey <Home> selfirstline
    bindkey <End> sellastline
    bind . <Key-Up> "selnextline -1"
    bind . <Key-Down> "selnextline 1"
    bind . <Shift-Key-Up> "dofind -1 0"
    bind . <Shift-Key-Down> "dofind 1 0"
    bindkey <Key-Right> "goforw"
    bindkey <Key-Left> "goback"
    bind . <Key-Prior> "selnextpage -1"
    bind . <Key-Next> "selnextpage 1"
    bind . <$M1B-Home> "allcanvs yview moveto 0.0"
    bind . <$M1B-End> "allcanvs yview moveto 1.0"
    bind . <$M1B-Key-Up> "allcanvs yview scroll -1 units"
    bind . <$M1B-Key-Down> "allcanvs yview scroll 1 units"
    bind . <$M1B-Key-Prior> "allcanvs yview scroll -1 pages"
    bind . <$M1B-Key-Next> "allcanvs yview scroll 1 pages"
    bindkey <Key-Delete> "$ctext yview scroll -1 pages"
    bindkey <Key-BackSpace> "$ctext yview scroll -1 pages"
    bindkey <Key-space> "$ctext yview scroll 1 pages"
    bindkey p "selnextline -1"
    bindkey n "selnextline 1"
    bindkey z "goback"
    bindkey x "goforw"
    bindkey i "selnextline -1"
    bindkey k "selnextline 1"
    bindkey j "goback"
    bindkey l "goforw"
    bindkey b "$ctext yview scroll -1 pages"
    bindkey d "$ctext yview scroll 18 units"
    bindkey u "$ctext yview scroll -18 units"
    bindkey / {dofind 1 1}
    bindkey <Key-Return> {dofind 1 1}
    bindkey ? {dofind -1 1}
    bindkey f nextfile
    bindkey <F5> updatecommits
    bind . <$M1B-q> doquit
    bind . <$M1B-f> {dofind 1 1}
    bind . <$M1B-g> {dofind 1 0}
    bind . <$M1B-r> dosearchback
    bind . <$M1B-s> dosearch
    bind . <$M1B-equal> {incrfont 1}
    bind . <$M1B-plus> {incrfont 1}
    bind . <$M1B-KP_Add> {incrfont 1}
    bind . <$M1B-minus> {incrfont -1}
    bind . <$M1B-KP_Subtract> {incrfont -1}
    wm protocol . WM_DELETE_WINDOW doquit
    bind . <Button-1> "click %W"
    bind $fstring <Key-Return> {dofind 1 1}
    bind $sha1entry <Key-Return> gotocommit
    bind $sha1entry <<PasteSelection>> clearsha1
    bind $cflist <1> {sel_flist %W %x %y; break}
    bind $cflist <B1-Motion> {sel_flist %W %x %y; break}
    bind $cflist <ButtonRelease-1> {treeclick %W %x %y}
    bind $cflist <Button-3> {pop_flist_menu %W %X %Y %x %y}

    set maincursor [. cget -cursor]
    set textcursor [$ctext cget -cursor]
    set curtextcursor $textcursor

    set rowctxmenu .rowctxmenu
    menu $rowctxmenu -tearoff 0
    $rowctxmenu add command -label [mc "Diff this -> selected"] \
	-command {diffvssel 0}
    $rowctxmenu add command -label [mc "Diff selected -> this"] \
	-command {diffvssel 1}
    $rowctxmenu add command -label [mc "Make patch"] -command mkpatch
    $rowctxmenu add command -label [mc "Create tag"] -command mktag
    $rowctxmenu add command -label [mc "Write commit to file"] -command writecommit
    $rowctxmenu add command -label [mc "Create new branch"] -command mkbranch
    $rowctxmenu add command -label [mc "Cherry-pick this commit"] \
	-command cherrypick
    $rowctxmenu add command -label [mc "Reset HEAD branch to here"] \
	-command resethead

    set fakerowmenu .fakerowmenu
    menu $fakerowmenu -tearoff 0
    $fakerowmenu add command -label [mc "Diff this -> selected"] \
	-command {diffvssel 0}
    $fakerowmenu add command -label [mc "Diff selected -> this"] \
	-command {diffvssel 1}
    $fakerowmenu add command -label [mc "Make patch"] -command mkpatch
#    $fakerowmenu add command -label [mc "Commit"] -command {mkcommit 0}
#    $fakerowmenu add command -label [mc "Commit all"] -command {mkcommit 1}
#    $fakerowmenu add command -label [mc "Revert local changes"] -command revertlocal

    set headctxmenu .headctxmenu
    menu $headctxmenu -tearoff 0
    $headctxmenu add command -label [mc "Check out this branch"] \
	-command cobranch
    $headctxmenu add command -label [mc "Remove this branch"] \
	-command rmbranch

    global flist_menu
    set flist_menu .flistctxmenu
    menu $flist_menu -tearoff 0
    $flist_menu add command -label [mc "Highlight this too"] \
	-command {flist_hl 0}
    $flist_menu add command -label [mc "Highlight this only"] \
	-command {flist_hl 1}
}

# Windows sends all mouse wheel events to the current focused window, not
# the one where the mouse hovers, so bind those events here and redirect
# to the correct window
proc windows_mousewheel_redirector {W X Y D} {
    global canv canv2 canv3
    set w [winfo containing -displayof $W $X $Y]
    if {$w ne ""} {
	set u [expr {$D < 0 ? 5 : -5}]
	if {$w == $canv || $w == $canv2 || $w == $canv3} {
	    allcanvs yview scroll $u units
	} else {
	    catch {
		$w yview scroll $u units
	    }
	}
    }
}

# mouse-2 makes all windows scan vertically, but only the one
# the cursor is in scans horizontally
proc canvscan {op w x y} {
    global canv canv2 canv3
    foreach c [list $canv $canv2 $canv3] {
	if {$c == $w} {
	    $c scan $op $x $y
	} else {
	    $c scan $op 0 $y
	}
    }
}

proc scrollcanv {cscroll f0 f1} {
    $cscroll set $f0 $f1
    drawvisible
    flushhighlights
}

# when we make a key binding for the toplevel, make sure
# it doesn't get triggered when that key is pressed in the
# find string entry widget.
proc bindkey {ev script} {
    global entries
    bind . $ev $script
    set escript [bind Entry $ev]
    if {$escript == {}} {
	set escript [bind Entry <Key>]
    }
    foreach e $entries {
	bind $e $ev "$escript; break"
    }
}

# set the focus back to the toplevel for any click outside
# the entry widgets
proc click {w} {
    global ctext entries
    foreach e [concat $entries $ctext] {
	if {$w == $e} return
    }
    focus .
}

# Adjust the progress bar for a change in requested extent or canvas size
proc adjustprogress {} {
    global progresscanv progressitem progresscoords
    global fprogitem fprogcoord lastprogupdate progupdatepending
    global rprogitem rprogcoord

    set w [expr {[winfo width $progresscanv] - 4}]
    set x0 [expr {$w * [lindex $progresscoords 0]}]
    set x1 [expr {$w * [lindex $progresscoords 1]}]
    set h [winfo height $progresscanv]
    $progresscanv coords $progressitem $x0 0 $x1 $h
    $progresscanv coords $fprogitem 0 0 [expr {$w * $fprogcoord}] $h
    $progresscanv coords $rprogitem 0 0 [expr {$w * $rprogcoord}] $h
    set now [clock clicks -milliseconds]
    if {$now >= $lastprogupdate + 100} {
	set progupdatepending 0
	update
    } elseif {!$progupdatepending} {
	set progupdatepending 1
	after [expr {$lastprogupdate + 100 - $now}] doprogupdate
    }
}

proc doprogupdate {} {
    global lastprogupdate progupdatepending

    if {$progupdatepending} {
	set progupdatepending 0
	set lastprogupdate [clock clicks -milliseconds]
	update
    }
}

proc savestuff {w} {
    global canv canv2 canv3 mainfont textfont uifont tabstop
    global stuffsaved findmergefiles maxgraphpct
    global maxwidth showneartags showlocalchanges
    global viewname viewfiles viewargs viewperm nextviewnum
    global cmitmode wrapcomment datetimeformat limitdiffs
    global colors bgcolor fgcolor diffcolors diffcontext selectbgcolor

    if {$stuffsaved} return
    if {![winfo viewable .]} return
    catch {
	set f [open "~/.gitk-new" w]
	puts $f [list set mainfont $mainfont]
	puts $f [list set textfont $textfont]
	puts $f [list set uifont $uifont]
	puts $f [list set tabstop $tabstop]
	puts $f [list set findmergefiles $findmergefiles]
	puts $f [list set maxgraphpct $maxgraphpct]
	puts $f [list set maxwidth $maxwidth]
	puts $f [list set cmitmode $cmitmode]
	puts $f [list set wrapcomment $wrapcomment]
	puts $f [list set showneartags $showneartags]
	puts $f [list set showlocalchanges $showlocalchanges]
	puts $f [list set datetimeformat $datetimeformat]
	puts $f [list set limitdiffs $limitdiffs]
	puts $f [list set bgcolor $bgcolor]
	puts $f [list set fgcolor $fgcolor]
	puts $f [list set colors $colors]
	puts $f [list set diffcolors $diffcolors]
	puts $f [list set diffcontext $diffcontext]
	puts $f [list set selectbgcolor $selectbgcolor]

	puts $f "set geometry(main) [wm geometry .]"
	puts $f "set geometry(topwidth) [winfo width .tf]"
	puts $f "set geometry(topheight) [winfo height .tf]"
        puts $f "set geometry(pwsash0) \"[.tf.histframe.pwclist sash coord 0]\""
        puts $f "set geometry(pwsash1) \"[.tf.histframe.pwclist sash coord 1]\""
	puts $f "set geometry(botwidth) [winfo width .bleft]"
	puts $f "set geometry(botheight) [winfo height .bleft]"

	puts -nonewline $f "set permviews {"
	for {set v 0} {$v < $nextviewnum} {incr v} {
	    if {$viewperm($v)} {
		puts $f "{[list $viewname($v) $viewfiles($v) $viewargs($v)]}"
	    }
	}
	puts $f "}"
	close $f
	file rename -force "~/.gitk-new" "~/.gitk"
    }
    set stuffsaved 1
}

proc resizeclistpanes {win w} {
    global oldwidth
    if {[info exists oldwidth($win)]} {
	set s0 [$win sash coord 0]
	set s1 [$win sash coord 1]
	if {$w < 60} {
	    set sash0 [expr {int($w/2 - 2)}]
	    set sash1 [expr {int($w*5/6 - 2)}]
	} else {
	    set factor [expr {1.0 * $w / $oldwidth($win)}]
	    set sash0 [expr {int($factor * [lindex $s0 0])}]
	    set sash1 [expr {int($factor * [lindex $s1 0])}]
	    if {$sash0 < 30} {
		set sash0 30
	    }
	    if {$sash1 < $sash0 + 20} {
		set sash1 [expr {$sash0 + 20}]
	    }
	    if {$sash1 > $w - 10} {
		set sash1 [expr {$w - 10}]
		if {$sash0 > $sash1 - 20} {
		    set sash0 [expr {$sash1 - 20}]
		}
	    }
	}
	$win sash place 0 $sash0 [lindex $s0 1]
	$win sash place 1 $sash1 [lindex $s1 1]
    }
    set oldwidth($win) $w
}

proc resizecdetpanes {win w} {
    global oldwidth
    if {[info exists oldwidth($win)]} {
	set s0 [$win sash coord 0]
	if {$w < 60} {
	    set sash0 [expr {int($w*3/4 - 2)}]
	} else {
	    set factor [expr {1.0 * $w / $oldwidth($win)}]
	    set sash0 [expr {int($factor * [lindex $s0 0])}]
	    if {$sash0 < 45} {
		set sash0 45
	    }
	    if {$sash0 > $w - 15} {
		set sash0 [expr {$w - 15}]
	    }
	}
	$win sash place 0 $sash0 [lindex $s0 1]
    }
    set oldwidth($win) $w
}

proc allcanvs args {
    global canv canv2 canv3
    eval $canv $args
    eval $canv2 $args
    eval $canv3 $args
}

proc bindall {event action} {
    global canv canv2 canv3
    bind $canv $event $action
    bind $canv2 $event $action
    bind $canv3 $event $action
}

proc about {} {
    global uifont
    set w .about
    if {[winfo exists $w]} {
	raise $w
	return
    }
    toplevel $w
    wm title $w [mc "About gitk"]
    message $w.m -text [mc "
Gitk - a commit viewer for git

Copyright © 2005-2006 Paul Mackerras

Use and redistribute under the terms of the GNU General Public License"] \
	    -justify center -aspect 400 -border 2 -bg white -relief groove
    pack $w.m -side top -fill x -padx 2 -pady 2
    button $w.ok -text [mc "Close"] -command "destroy $w" -default active
    pack $w.ok -side bottom
    bind $w <Visibility> "focus $w.ok"
    bind $w <Key-Escape> "destroy $w"
    bind $w <Key-Return> "destroy $w"
}

proc keys {} {
    set w .keys
    if {[winfo exists $w]} {
	raise $w
	return
    }
    if {[tk windowingsystem] eq {aqua}} {
	set M1T Cmd
    } else {
	set M1T Ctrl
    }
    toplevel $w
    wm title $w [mc "Gitk key bindings"]
    message $w.m -text "
[mc "Gitk key bindings:"]

[mc "<%s-Q>		Quit" $M1T]
[mc "<Home>		Move to first commit"]
[mc "<End>		Move to last commit"]
[mc "<Up>, p, i	Move up one commit"]
[mc "<Down>, n, k	Move down one commit"]
[mc "<Left>, z, j	Go back in history list"]
[mc "<Right>, x, l	Go forward in history list"]
[mc "<PageUp>	Move up one page in commit list"]
[mc "<PageDown>	Move down one page in commit list"]
[mc "<%s-Home>	Scroll to top of commit list" $M1T]
[mc "<%s-End>	Scroll to bottom of commit list" $M1T]
[mc "<%s-Up>	Scroll commit list up one line" $M1T]
[mc "<%s-Down>	Scroll commit list down one line" $M1T]
[mc "<%s-PageUp>	Scroll commit list up one page" $M1T]
[mc "<%s-PageDown>	Scroll commit list down one page" $M1T]
[mc "<Shift-Up>	Find backwards (upwards, later commits)"]
[mc "<Shift-Down>	Find forwards (downwards, earlier commits)"]
[mc "<Delete>, b	Scroll diff view up one page"]
[mc "<Backspace>	Scroll diff view up one page"]
[mc "<Space>		Scroll diff view down one page"]
[mc "u		Scroll diff view up 18 lines"]
[mc "d		Scroll diff view down 18 lines"]
[mc "<%s-F>		Find" $M1T]
[mc "<%s-G>		Move to next find hit" $M1T]
[mc "<Return>	Move to next find hit"]
[mc "/		Move to next find hit, or redo find"]
[mc "?		Move to previous find hit"]
[mc "f		Scroll diff view to next file"]
[mc "<%s-S>		Search for next hit in diff view" $M1T]
[mc "<%s-R>		Search for previous hit in diff view" $M1T]
[mc "<%s-KP+>	Increase font size" $M1T]
[mc "<%s-plus>	Increase font size" $M1T]
[mc "<%s-KP->	Decrease font size" $M1T]
[mc "<%s-minus>	Decrease font size" $M1T]
[mc "<F5>		Update"]
" \
	    -justify left -bg white -border 2 -relief groove
    pack $w.m -side top -fill both -padx 2 -pady 2
    button $w.ok -text [mc "Close"] -command "destroy $w" -default active
    pack $w.ok -side bottom
    bind $w <Visibility> "focus $w.ok"
    bind $w <Key-Escape> "destroy $w"
    bind $w <Key-Return> "destroy $w"
}

# Procedures for manipulating the file list window at the
# bottom right of the overall window.

proc treeview {w l openlevs} {
    global treecontents treediropen treeheight treeparent treeindex

    set ix 0
    set treeindex() 0
    set lev 0
    set prefix {}
    set prefixend -1
    set prefendstack {}
    set htstack {}
    set ht 0
    set treecontents() {}
    $w conf -state normal
    foreach f $l {
	while {[string range $f 0 $prefixend] ne $prefix} {
	    if {$lev <= $openlevs} {
		$w mark set e:$treeindex($prefix) "end -1c"
		$w mark gravity e:$treeindex($prefix) left
	    }
	    set treeheight($prefix) $ht
	    incr ht [lindex $htstack end]
	    set htstack [lreplace $htstack end end]
	    set prefixend [lindex $prefendstack end]
	    set prefendstack [lreplace $prefendstack end end]
	    set prefix [string range $prefix 0 $prefixend]
	    incr lev -1
	}
	set tail [string range $f [expr {$prefixend+1}] end]
	while {[set slash [string first "/" $tail]] >= 0} {
	    lappend htstack $ht
	    set ht 0
	    lappend prefendstack $prefixend
	    incr prefixend [expr {$slash + 1}]
	    set d [string range $tail 0 $slash]
	    lappend treecontents($prefix) $d
	    set oldprefix $prefix
	    append prefix $d
	    set treecontents($prefix) {}
	    set treeindex($prefix) [incr ix]
	    set treeparent($prefix) $oldprefix
	    set tail [string range $tail [expr {$slash+1}] end]
	    if {$lev <= $openlevs} {
		set ht 1
		set treediropen($prefix) [expr {$lev < $openlevs}]
		set bm [expr {$lev == $openlevs? "tri-rt": "tri-dn"}]
		$w mark set d:$ix "end -1c"
		$w mark gravity d:$ix left
		set str "\n"
		for {set i 0} {$i < $lev} {incr i} {append str "\t"}
		$w insert end $str
		$w image create end -align center -image $bm -padx 1 \
		    -name a:$ix
		$w insert end $d [highlight_tag $prefix]
		$w mark set s:$ix "end -1c"
		$w mark gravity s:$ix left
	    }
	    incr lev
	}
	if {$tail ne {}} {
	    if {$lev <= $openlevs} {
		incr ht
		set str "\n"
		for {set i 0} {$i < $lev} {incr i} {append str "\t"}
		$w insert end $str
		$w insert end $tail [highlight_tag $f]
	    }
	    lappend treecontents($prefix) $tail
	}
    }
    while {$htstack ne {}} {
	set treeheight($prefix) $ht
	incr ht [lindex $htstack end]
	set htstack [lreplace $htstack end end]
	set prefixend [lindex $prefendstack end]
	set prefendstack [lreplace $prefendstack end end]
	set prefix [string range $prefix 0 $prefixend]
    }
    $w conf -state disabled
}

proc linetoelt {l} {
    global treeheight treecontents

    set y 2
    set prefix {}
    while {1} {
	foreach e $treecontents($prefix) {
	    if {$y == $l} {
		return "$prefix$e"
	    }
	    set n 1
	    if {[string index $e end] eq "/"} {
		set n $treeheight($prefix$e)
		if {$y + $n > $l} {
		    append prefix $e
		    incr y
		    break
		}
	    }
	    incr y $n
	}
    }
}

proc highlight_tree {y prefix} {
    global treeheight treecontents cflist

    foreach e $treecontents($prefix) {
	set path $prefix$e
	if {[highlight_tag $path] ne {}} {
	    $cflist tag add bold $y.0 "$y.0 lineend"
	}
	incr y
	if {[string index $e end] eq "/" && $treeheight($path) > 1} {
	    set y [highlight_tree $y $path]
	}
    }
    return $y
}

proc treeclosedir {w dir} {
    global treediropen treeheight treeparent treeindex

    set ix $treeindex($dir)
    $w conf -state normal
    $w delete s:$ix e:$ix
    set treediropen($dir) 0
    $w image configure a:$ix -image tri-rt
    $w conf -state disabled
    set n [expr {1 - $treeheight($dir)}]
    while {$dir ne {}} {
	incr treeheight($dir) $n
	set dir $treeparent($dir)
    }
}

proc treeopendir {w dir} {
    global treediropen treeheight treeparent treecontents treeindex

    set ix $treeindex($dir)
    $w conf -state normal
    $w image configure a:$ix -image tri-dn
    $w mark set e:$ix s:$ix
    $w mark gravity e:$ix right
    set lev 0
    set str "\n"
    set n [llength $treecontents($dir)]
    for {set x $dir} {$x ne {}} {set x $treeparent($x)} {
	incr lev
	append str "\t"
	incr treeheight($x) $n
    }
    foreach e $treecontents($dir) {
	set de $dir$e
	if {[string index $e end] eq "/"} {
	    set iy $treeindex($de)
	    $w mark set d:$iy e:$ix
	    $w mark gravity d:$iy left
	    $w insert e:$ix $str
	    set treediropen($de) 0
	    $w image create e:$ix -align center -image tri-rt -padx 1 \
		-name a:$iy
	    $w insert e:$ix $e [highlight_tag $de]
	    $w mark set s:$iy e:$ix
	    $w mark gravity s:$iy left
	    set treeheight($de) 1
	} else {
	    $w insert e:$ix $str
	    $w insert e:$ix $e [highlight_tag $de]
	}
    }
    $w mark gravity e:$ix left
    $w conf -state disabled
    set treediropen($dir) 1
    set top [lindex [split [$w index @0,0] .] 0]
    set ht [$w cget -height]
    set l [lindex [split [$w index s:$ix] .] 0]
    if {$l < $top} {
	$w yview $l.0
    } elseif {$l + $n + 1 > $top + $ht} {
	set top [expr {$l + $n + 2 - $ht}]
	if {$l < $top} {
	    set top $l
	}
	$w yview $top.0
    }
}

proc treeclick {w x y} {
    global treediropen cmitmode ctext cflist cflist_top

    if {$cmitmode ne "tree"} return
    if {![info exists cflist_top]} return
    set l [lindex [split [$w index "@$x,$y"] "."] 0]
    $cflist tag remove highlight $cflist_top.0 "$cflist_top.0 lineend"
    $cflist tag add highlight $l.0 "$l.0 lineend"
    set cflist_top $l
    if {$l == 1} {
	$ctext yview 1.0
	return
    }
    set e [linetoelt $l]
    if {[string index $e end] ne "/"} {
	showfile $e
    } elseif {$treediropen($e)} {
	treeclosedir $w $e
    } else {
	treeopendir $w $e
    }
}

proc setfilelist {id} {
    global treefilelist cflist

    treeview $cflist $treefilelist($id) 0
}

image create bitmap tri-rt -background black -foreground blue -data {
    #define tri-rt_width 13
    #define tri-rt_height 13
    static unsigned char tri-rt_bits[] = {
       0x00, 0x00, 0x00, 0x00, 0x10, 0x00, 0x30, 0x00, 0x70, 0x00, 0xf0, 0x00,
       0xf0, 0x01, 0xf0, 0x00, 0x70, 0x00, 0x30, 0x00, 0x10, 0x00, 0x00, 0x00,
       0x00, 0x00};
} -maskdata {
    #define tri-rt-mask_width 13
    #define tri-rt-mask_height 13
    static unsigned char tri-rt-mask_bits[] = {
       0x08, 0x00, 0x18, 0x00, 0x38, 0x00, 0x78, 0x00, 0xf8, 0x00, 0xf8, 0x01,
       0xf8, 0x03, 0xf8, 0x01, 0xf8, 0x00, 0x78, 0x00, 0x38, 0x00, 0x18, 0x00,
       0x08, 0x00};
}
image create bitmap tri-dn -background black -foreground blue -data {
    #define tri-dn_width 13
    #define tri-dn_height 13
    static unsigned char tri-dn_bits[] = {
       0x00, 0x00, 0x00, 0x00, 0x00, 0x00, 0x00, 0x00, 0xfc, 0x07, 0xf8, 0x03,
       0xf0, 0x01, 0xe0, 0x00, 0x40, 0x00, 0x00, 0x00, 0x00, 0x00, 0x00, 0x00,
       0x00, 0x00};
} -maskdata {
    #define tri-dn-mask_width 13
    #define tri-dn-mask_height 13
    static unsigned char tri-dn-mask_bits[] = {
       0x00, 0x00, 0x00, 0x00, 0x00, 0x00, 0xff, 0x1f, 0xfe, 0x0f, 0xfc, 0x07,
       0xf8, 0x03, 0xf0, 0x01, 0xe0, 0x00, 0x40, 0x00, 0x00, 0x00, 0x00, 0x00,
       0x00, 0x00};
}

image create bitmap reficon-T -background black -foreground yellow -data {
    #define tagicon_width 13
    #define tagicon_height 9
    static unsigned char tagicon_bits[] = {
       0x00, 0x00, 0x00, 0x00, 0xf0, 0x07, 0xf8, 0x07,
       0xfc, 0x07, 0xf8, 0x07, 0xf0, 0x07, 0x00, 0x00, 0x00, 0x00};
} -maskdata {
    #define tagicon-mask_width 13
    #define tagicon-mask_height 9
    static unsigned char tagicon-mask_bits[] = {
       0x00, 0x00, 0xf0, 0x0f, 0xf8, 0x0f, 0xfc, 0x0f,
       0xfe, 0x0f, 0xfc, 0x0f, 0xf8, 0x0f, 0xf0, 0x0f, 0x00, 0x00};
}
set rectdata {
    #define headicon_width 13
    #define headicon_height 9
    static unsigned char headicon_bits[] = {
       0x00, 0x00, 0x00, 0x00, 0xf8, 0x07, 0xf8, 0x07,
       0xf8, 0x07, 0xf8, 0x07, 0xf8, 0x07, 0x00, 0x00, 0x00, 0x00};
}
set rectmask {
    #define headicon-mask_width 13
    #define headicon-mask_height 9
    static unsigned char headicon-mask_bits[] = {
       0x00, 0x00, 0xfc, 0x0f, 0xfc, 0x0f, 0xfc, 0x0f,
       0xfc, 0x0f, 0xfc, 0x0f, 0xfc, 0x0f, 0xfc, 0x0f, 0x00, 0x00};
}
image create bitmap reficon-H -background black -foreground green \
    -data $rectdata -maskdata $rectmask
image create bitmap reficon-o -background black -foreground "#ddddff" \
    -data $rectdata -maskdata $rectmask

proc init_flist {first} {
    global cflist cflist_top difffilestart

    $cflist conf -state normal
    $cflist delete 0.0 end
    if {$first ne {}} {
	$cflist insert end $first
	set cflist_top 1
	$cflist tag add highlight 1.0 "1.0 lineend"
    } else {
	catch {unset cflist_top}
    }
    $cflist conf -state disabled
    set difffilestart {}
}

proc highlight_tag {f} {
    global highlight_paths

    foreach p $highlight_paths {
	if {[string match $p $f]} {
	    return "bold"
	}
    }
    return {}
}

proc highlight_filelist {} {
    global cmitmode cflist

    $cflist conf -state normal
    if {$cmitmode ne "tree"} {
	set end [lindex [split [$cflist index end] .] 0]
	for {set l 2} {$l < $end} {incr l} {
	    set line [$cflist get $l.0 "$l.0 lineend"]
	    if {[highlight_tag $line] ne {}} {
		$cflist tag add bold $l.0 "$l.0 lineend"
	    }
	}
    } else {
	highlight_tree 2 {}
    }
    $cflist conf -state disabled
}

proc unhighlight_filelist {} {
    global cflist

    $cflist conf -state normal
    $cflist tag remove bold 1.0 end
    $cflist conf -state disabled
}

proc add_flist {fl} {
    global cflist

    $cflist conf -state normal
    foreach f $fl {
	$cflist insert end "\n"
	$cflist insert end $f [highlight_tag $f]
    }
    $cflist conf -state disabled
}

proc sel_flist {w x y} {
    global ctext difffilestart cflist cflist_top cmitmode

    if {$cmitmode eq "tree"} return
    if {![info exists cflist_top]} return
    set l [lindex [split [$w index "@$x,$y"] "."] 0]
    $cflist tag remove highlight $cflist_top.0 "$cflist_top.0 lineend"
    $cflist tag add highlight $l.0 "$l.0 lineend"
    set cflist_top $l
    if {$l == 1} {
	$ctext yview 1.0
    } else {
	catch {$ctext yview [lindex $difffilestart [expr {$l - 2}]]}
    }
}

proc pop_flist_menu {w X Y x y} {
    global ctext cflist cmitmode flist_menu flist_menu_file
    global treediffs diffids

    stopfinding
    set l [lindex [split [$w index "@$x,$y"] "."] 0]
    if {$l <= 1} return
    if {$cmitmode eq "tree"} {
	set e [linetoelt $l]
	if {[string index $e end] eq "/"} return
    } else {
	set e [lindex $treediffs($diffids) [expr {$l-2}]]
    }
    set flist_menu_file $e
    tk_popup $flist_menu $X $Y
}

proc flist_hl {only} {
    global flist_menu_file findstring gdttype

    set x [shellquote $flist_menu_file]
    if {$only || $findstring eq {} || $gdttype ne [mc "touching paths:"]} {
	set findstring $x
    } else {
	append findstring " " $x
    }
    set gdttype [mc "touching paths:"]
}

# Functions for adding and removing shell-type quoting

proc shellquote {str} {
    if {![string match "*\['\"\\ \t]*" $str]} {
	return $str
    }
    if {![string match "*\['\"\\]*" $str]} {
	return "\"$str\""
    }
    if {![string match "*'*" $str]} {
	return "'$str'"
    }
    return "\"[string map {\" \\\" \\ \\\\} $str]\""
}

proc shellarglist {l} {
    set str {}
    foreach a $l {
	if {$str ne {}} {
	    append str " "
	}
	append str [shellquote $a]
    }
    return $str
}

proc shelldequote {str} {
    set ret {}
    set used -1
    while {1} {
	incr used
	if {![regexp -start $used -indices "\['\"\\\\ \t]" $str first]} {
	    append ret [string range $str $used end]
	    set used [string length $str]
	    break
	}
	set first [lindex $first 0]
	set ch [string index $str $first]
	if {$first > $used} {
	    append ret [string range $str $used [expr {$first - 1}]]
	    set used $first
	}
	if {$ch eq " " || $ch eq "\t"} break
	incr used
	if {$ch eq "'"} {
	    set first [string first "'" $str $used]
	    if {$first < 0} {
		error "unmatched single-quote"
	    }
	    append ret [string range $str $used [expr {$first - 1}]]
	    set used $first
	    continue
	}
	if {$ch eq "\\"} {
	    if {$used >= [string length $str]} {
		error "trailing backslash"
	    }
	    append ret [string index $str $used]
	    continue
	}
	# here ch == "\""
	while {1} {
	    if {![regexp -start $used -indices "\[\"\\\\]" $str first]} {
		error "unmatched double-quote"
	    }
	    set first [lindex $first 0]
	    set ch [string index $str $first]
	    if {$first > $used} {
		append ret [string range $str $used [expr {$first - 1}]]
		set used $first
	    }
	    if {$ch eq "\""} break
	    incr used
	    append ret [string index $str $used]
	    incr used
	}
    }
    return [list $used $ret]
}

proc shellsplit {str} {
    set l {}
    while {1} {
	set str [string trimleft $str]
	if {$str eq {}} break
	set dq [shelldequote $str]
	set n [lindex $dq 0]
	set word [lindex $dq 1]
	set str [string range $str $n end]
	lappend l $word
    }
    return $l
}

# Code to implement multiple views

proc newview {ishighlight} {
    global nextviewnum newviewname newviewperm newishighlight
    global newviewargs revtreeargs

    set newishighlight $ishighlight
    set top .gitkview
    if {[winfo exists $top]} {
	raise $top
	return
    }
    set newviewname($nextviewnum) "View $nextviewnum"
    set newviewperm($nextviewnum) 0
    set newviewargs($nextviewnum) [shellarglist $revtreeargs]
    vieweditor $top $nextviewnum [mc "Gitk view definition"]
}

proc editview {} {
    global curview
    global viewname viewperm newviewname newviewperm
    global viewargs newviewargs

    set top .gitkvedit-$curview
    if {[winfo exists $top]} {
	raise $top
	return
    }
    set newviewname($curview) $viewname($curview)
    set newviewperm($curview) $viewperm($curview)
    set newviewargs($curview) [shellarglist $viewargs($curview)]
    vieweditor $top $curview "Gitk: edit view $viewname($curview)"
}

proc vieweditor {top n title} {
    global newviewname newviewperm viewfiles bgcolor

    toplevel $top
    wm title $top $title
    label $top.nl -text [mc "Name"]
    entry $top.name -width 20 -textvariable newviewname($n)
    grid $top.nl $top.name -sticky w -pady 5
    checkbutton $top.perm -text [mc "Remember this view"] \
	-variable newviewperm($n)
    grid $top.perm - -pady 5 -sticky w
    message $top.al -aspect 1000 \
	-text [mc "Commits to include (arguments to git rev-list):"]
    grid $top.al - -sticky w -pady 5
    entry $top.args -width 50 -textvariable newviewargs($n) \
	-background $bgcolor
    grid $top.args - -sticky ew -padx 5
    message $top.l -aspect 1000 \
	-text [mc "Enter files and directories to include, one per line:"]
    grid $top.l - -sticky w
    text $top.t -width 40 -height 10 -background $bgcolor -font uifont
    if {[info exists viewfiles($n)]} {
	foreach f $viewfiles($n) {
	    $top.t insert end $f
	    $top.t insert end "\n"
	}
	$top.t delete {end - 1c} end
	$top.t mark set insert 0.0
    }
    grid $top.t - -sticky ew -padx 5
    frame $top.buts
    button $top.buts.ok -text [mc "OK"] -command [list newviewok $top $n]
    button $top.buts.can -text [mc "Cancel"] -command [list destroy $top]
    grid $top.buts.ok $top.buts.can
    grid columnconfigure $top.buts 0 -weight 1 -uniform a
    grid columnconfigure $top.buts 1 -weight 1 -uniform a
    grid $top.buts - -pady 10 -sticky ew
    focus $top.t
}

proc doviewmenu {m first cmd op argv} {
    set nmenu [$m index end]
    for {set i $first} {$i <= $nmenu} {incr i} {
	if {[$m entrycget $i -command] eq $cmd} {
	    eval $m $op $i $argv
	    break
	}
    }
}

proc allviewmenus {n op args} {
    # global viewhlmenu

    doviewmenu .bar.view 5 [list showview $n] $op $args
    # doviewmenu $viewhlmenu 1 [list addvhighlight $n] $op $args
}

proc newviewok {top n} {
    global nextviewnum newviewperm newviewname newishighlight
    global viewname viewfiles viewperm selectedview curview
    global viewargs newviewargs viewhlmenu

    if {[catch {
	set newargs [shellsplit $newviewargs($n)]
    } err]} {
	error_popup "[mc "Error in commit selection arguments:"] $err"
	wm raise $top
	focus $top
	return
    }
    set files {}
    foreach f [split [$top.t get 0.0 end] "\n"] {
	set ft [string trim $f]
	if {$ft ne {}} {
	    lappend files $ft
	}
    }
    if {![info exists viewfiles($n)]} {
	# creating a new view
	incr nextviewnum
	set viewname($n) $newviewname($n)
	set viewperm($n) $newviewperm($n)
	set viewfiles($n) $files
	set viewargs($n) $newargs
	addviewmenu $n
	if {!$newishighlight} {
	    run showview $n
	} else {
	    run addvhighlight $n
	}
    } else {
	# editing an existing view
	set viewperm($n) $newviewperm($n)
	if {$newviewname($n) ne $viewname($n)} {
	    set viewname($n) $newviewname($n)
	    doviewmenu .bar.view 5 [list showview $n] \
		entryconf [list -label $viewname($n)]
	    # doviewmenu $viewhlmenu 1 [list addvhighlight $n] \
		# entryconf [list -label $viewname($n) -value $viewname($n)]
	}
	if {$files ne $viewfiles($n) || $newargs ne $viewargs($n)} {
	    set viewfiles($n) $files
	    set viewargs($n) $newargs
	    if {$curview == $n} {
		run reloadcommits
	    }
	}
    }
    catch {destroy $top}
}

proc delview {} {
    global curview viewperm hlview selectedhlview

    if {$curview == 0} return
    if {[info exists hlview] && $hlview == $curview} {
	set selectedhlview [mc "None"]
	unset hlview
    }
    allviewmenus $curview delete
    set viewperm($curview) 0
    showview 0
}

proc addviewmenu {n} {
    global viewname viewhlmenu

    .bar.view add radiobutton -label $viewname($n) \
	-command [list showview $n] -variable selectedview -value $n
    #$viewhlmenu add radiobutton -label $viewname($n) \
    #	-command [list addvhighlight $n] -variable selectedhlview
}

proc showview {n} {
    global curview viewfiles cached_commitrow ordertok
    global displayorder parentlist rowidlist rowisopt rowfinal
    global colormap rowtextx nextcolor canvxmax
    global numcommits viewcomplete
    global selectedline currentid canv canvy0
    global treediffs
    global pending_select mainheadid
    global commitidx
    global selectedview
    global hlview selectedhlview commitinterest

    if {$n == $curview} return
    set selid {}
    set ymax [lindex [$canv cget -scrollregion] 3]
    set span [$canv yview]
    set ytop [expr {[lindex $span 0] * $ymax}]
    set ybot [expr {[lindex $span 1] * $ymax}]
    set yscreen [expr {($ybot - $ytop) / 2}]
    if {[info exists selectedline]} {
	set selid $currentid
	set y [yc $selectedline]
	if {$ytop < $y && $y < $ybot} {
	    set yscreen [expr {$y - $ytop}]
	}
    } elseif {[info exists pending_select]} {
	set selid $pending_select
	unset pending_select
    }
    unselectline
    normalline
    catch {unset treediffs}
    clear_display
    if {[info exists hlview] && $hlview == $n} {
	unset hlview
	set selectedhlview [mc "None"]
    }
    catch {unset commitinterest}
    catch {unset cached_commitrow}
    catch {unset ordertok}

    set curview $n
    set selectedview $n
    .bar.view entryconf [mc "Edit view..."] -state [expr {$n == 0? "disabled": "normal"}]
    .bar.view entryconf [mc "Delete view"] -state [expr {$n == 0? "disabled": "normal"}]

    run refill_reflist
    if {![info exists viewcomplete($n)]} {
	if {$selid ne {}} {
	    set pending_select $selid
	}
	getcommits
	return
    }

    set displayorder {}
    set parentlist {}
    set rowidlist {}
    set rowisopt {}
    set rowfinal {}
    set numcommits $commitidx($n)

    catch {unset colormap}
    catch {unset rowtextx}
    set nextcolor 0
    set canvxmax [$canv cget -width]
    set curview $n
    set row 0
    setcanvscroll
    set yf 0
    set row {}
    if {$selid ne {} && [commitinview $selid $n]} {
	set row [rowofcommit $selid]
	# try to get the selected row in the same position on the screen
	set ymax [lindex [$canv cget -scrollregion] 3]
	set ytop [expr {[yc $row] - $yscreen}]
	if {$ytop < 0} {
	    set ytop 0
	}
	set yf [expr {$ytop * 1.0 / $ymax}]
    }
    allcanvs yview moveto $yf
    drawvisible
    if {$row ne {}} {
	selectline $row 0
    } elseif {$mainheadid ne {} && [commitinview $mainheadid $curview]} {
	selectline [rowofcommit $mainheadid] 1
    } elseif {!$viewcomplete($n)} {
	if {$selid ne {}} {
	    set pending_select $selid
	} else {
	    set pending_select $mainheadid
	}
    } else {
	set row [first_real_row]
	if {$row < $numcommits} {
	    selectline $row 0
	}
    }
    if {!$viewcomplete($n)} {
	if {$numcommits == 0} {
	    show_status [mc "Reading commits..."]
	}
    } elseif {$numcommits == 0} {
	show_status [mc "No commits selected"]
    }
}

# Stuff relating to the highlighting facility

proc ishighlighted {id} {
    global vhighlights fhighlights nhighlights rhighlights

    if {[info exists nhighlights($id)] && $nhighlights($id) > 0} {
	return $nhighlights($id)
    }
    if {[info exists vhighlights($id)] && $vhighlights($id) > 0} {
	return $vhighlights($id)
    }
    if {[info exists fhighlights($id)] && $fhighlights($id) > 0} {
	return $fhighlights($id)
    }
    if {[info exists rhighlights($id)] && $rhighlights($id) > 0} {
	return $rhighlights($id)
    }
    return 0
}

proc bolden {row font} {
    global canv linehtag selectedline boldrows

    lappend boldrows $row
    $canv itemconf $linehtag($row) -font $font
    if {[info exists selectedline] && $row == $selectedline} {
	$canv delete secsel
	set t [eval $canv create rect [$canv bbox $linehtag($row)] \
		   -outline {{}} -tags secsel \
		   -fill [$canv cget -selectbackground]]
	$canv lower $t
    }
}

proc bolden_name {row font} {
    global canv2 linentag selectedline boldnamerows

    lappend boldnamerows $row
    $canv2 itemconf $linentag($row) -font $font
    if {[info exists selectedline] && $row == $selectedline} {
	$canv2 delete secsel
	set t [eval $canv2 create rect [$canv2 bbox $linentag($row)] \
		   -outline {{}} -tags secsel \
		   -fill [$canv2 cget -selectbackground]]
	$canv2 lower $t
    }
}

proc unbolden {} {
    global boldrows

    set stillbold {}
    foreach row $boldrows {
	if {![ishighlighted [commitonrow $row]]} {
	    bolden $row mainfont
	} else {
	    lappend stillbold $row
	}
    }
    set boldrows $stillbold
}

proc addvhighlight {n} {
    global hlview viewcomplete curview vhl_done commitidx

    if {[info exists hlview]} {
	delvhighlight
    }
    set hlview $n
    if {$n != $curview && ![info exists viewcomplete($n)]} {
	start_rev_list $n
    }
    set vhl_done $commitidx($hlview)
    if {$vhl_done > 0} {
	drawvisible
    }
}

proc delvhighlight {} {
    global hlview vhighlights

    if {![info exists hlview]} return
    unset hlview
    catch {unset vhighlights}
    unbolden
}

proc vhighlightmore {} {
    global hlview vhl_done commitidx vhighlights curview

    set max $commitidx($hlview)
    set vr [visiblerows]
    set r0 [lindex $vr 0]
    set r1 [lindex $vr 1]
    for {set i $vhl_done} {$i < $max} {incr i} {
	set id [commitonrow $i $hlview]
	if {[commitinview $id $curview]} {
	    set row [rowofcommit $id]
	    if {$r0 <= $row && $row <= $r1} {
		if {![highlighted $row]} {
		    bolden $row mainfontbold
		}
		set vhighlights($id) 1
	    }
	}
    }
    set vhl_done $max
}

proc askvhighlight {row id} {
    global hlview vhighlights iddrawn

    if {[commitinview $id $hlview]} {
	if {[info exists iddrawn($id)] && ![ishighlighted $id]} {
	    bolden $row mainfontbold
	}
	set vhighlights($id) 1
    } else {
	set vhighlights($id) 0
    }
}

proc hfiles_change {} {
    global highlight_files filehighlight fhighlights fh_serial
    global highlight_paths gdttype

    if {[info exists filehighlight]} {
	# delete previous highlights
	catch {close $filehighlight}
	unset filehighlight
	catch {unset fhighlights}
	unbolden
	unhighlight_filelist
    }
    set highlight_paths {}
    after cancel do_file_hl $fh_serial
    incr fh_serial
    if {$highlight_files ne {}} {
	after 300 do_file_hl $fh_serial
    }
}

proc gdttype_change {name ix op} {
    global gdttype highlight_files findstring findpattern

    stopfinding
    if {$findstring ne {}} {
	if {$gdttype eq [mc "containing:"]} {
	    if {$highlight_files ne {}} {
		set highlight_files {}
		hfiles_change
	    }
	    findcom_change
	} else {
	    if {$findpattern ne {}} {
		set findpattern {}
		findcom_change
	    }
	    set highlight_files $findstring
	    hfiles_change
	}
	drawvisible
    }
    # enable/disable findtype/findloc menus too
}

proc find_change {name ix op} {
    global gdttype findstring highlight_files

    stopfinding
    if {$gdttype eq [mc "containing:"]} {
	findcom_change
    } else {
	if {$highlight_files ne $findstring} {
	    set highlight_files $findstring
	    hfiles_change
	}
    }
    drawvisible
}

proc findcom_change args {
    global nhighlights boldnamerows
    global findpattern findtype findstring gdttype

    stopfinding
    # delete previous highlights, if any
    foreach row $boldnamerows {
	bolden_name $row mainfont
    }
    set boldnamerows {}
    catch {unset nhighlights}
    unbolden
    unmarkmatches
    if {$gdttype ne [mc "containing:"] || $findstring eq {}} {
	set findpattern {}
    } elseif {$findtype eq [mc "Regexp"]} {
	set findpattern $findstring
    } else {
	set e [string map {"*" "\\*" "?" "\\?" "\[" "\\\[" "\\" "\\\\"} \
		   $findstring]
	set findpattern "*$e*"
    }
}

proc makepatterns {l} {
    set ret {}
    foreach e $l {
	set ee [string map {"*" "\\*" "?" "\\?" "\[" "\\\[" "\\" "\\\\"} $e]
	if {[string index $ee end] eq "/"} {
	    lappend ret "$ee*"
	} else {
	    lappend ret $ee
	    lappend ret "$ee/*"
	}
    }
    return $ret
}

proc do_file_hl {serial} {
    global highlight_files filehighlight highlight_paths gdttype fhl_list

    if {$gdttype eq [mc "touching paths:"]} {
	if {[catch {set paths [shellsplit $highlight_files]}]} return
	set highlight_paths [makepatterns $paths]
	highlight_filelist
	set gdtargs [concat -- $paths]
    } elseif {$gdttype eq [mc "adding/removing string:"]} {
	set gdtargs [list "-S$highlight_files"]
    } else {
	# must be "containing:", i.e. we're searching commit info
	return
    }
    set cmd [concat | git diff-tree -r -s --stdin $gdtargs]
    set filehighlight [open $cmd r+]
    fconfigure $filehighlight -blocking 0
    filerun $filehighlight readfhighlight
    set fhl_list {}
    drawvisible
    flushhighlights
}

proc flushhighlights {} {
    global filehighlight fhl_list

    if {[info exists filehighlight]} {
	lappend fhl_list {}
	puts $filehighlight ""
	flush $filehighlight
    }
}

proc askfilehighlight {row id} {
    global filehighlight fhighlights fhl_list

    lappend fhl_list $id
    set fhighlights($id) -1
    puts $filehighlight $id
}

proc readfhighlight {} {
    global filehighlight fhighlights curview iddrawn
    global fhl_list find_dirn

    if {![info exists filehighlight]} {
	return 0
    }
    set nr 0
    while {[incr nr] <= 100 && [gets $filehighlight line] >= 0} {
	set line [string trim $line]
	set i [lsearch -exact $fhl_list $line]
	if {$i < 0} continue
	for {set j 0} {$j < $i} {incr j} {
	    set id [lindex $fhl_list $j]
	    set fhighlights($id) 0
	}
	set fhl_list [lrange $fhl_list [expr {$i+1}] end]
	if {$line eq {}} continue
	if {![commitinview $line $curview]} continue
	set row [rowofcommit $line]
	if {[info exists iddrawn($line)] && ![ishighlighted $line]} {
	    bolden $row mainfontbold
	}
	set fhighlights($line) 1
    }
    if {[eof $filehighlight]} {
	# strange...
	puts "oops, git diff-tree died"
	catch {close $filehighlight}
	unset filehighlight
	return 0
    }
    if {[info exists find_dirn]} {
	run findmore
    }
    return 1
}

proc doesmatch {f} {
    global findtype findpattern

    if {$findtype eq [mc "Regexp"]} {
	return [regexp $findpattern $f]
    } elseif {$findtype eq [mc "IgnCase"]} {
	return [string match -nocase $findpattern $f]
    } else {
	return [string match $findpattern $f]
    }
}

proc askfindhighlight {row id} {
    global nhighlights commitinfo iddrawn
    global findloc
    global markingmatches

    if {![info exists commitinfo($id)]} {
	getcommit $id
    }
    set info $commitinfo($id)
    set isbold 0
    set fldtypes [list [mc Headline] [mc Author] [mc Date] [mc Committer] [mc CDate] [mc Comments]]
    foreach f $info ty $fldtypes {
	if {($findloc eq [mc "All fields"] || $findloc eq $ty) &&
	    [doesmatch $f]} {
	    if {$ty eq [mc "Author"]} {
		set isbold 2
		break
	    }
	    set isbold 1
	}
    }
    if {$isbold && [info exists iddrawn($id)]} {
	if {![ishighlighted $id]} {
	    bolden $row mainfontbold
	    if {$isbold > 1} {
		bolden_name $row mainfontbold
	    }
	}
	if {$markingmatches} {
	    markrowmatches $row $id
	}
    }
    set nhighlights($id) $isbold
}

proc markrowmatches {row id} {
    global canv canv2 linehtag linentag commitinfo findloc

    set headline [lindex $commitinfo($id) 0]
    set author [lindex $commitinfo($id) 1]
    $canv delete match$row
    $canv2 delete match$row
    if {$findloc eq [mc "All fields"] || $findloc eq [mc "Headline"]} {
	set m [findmatches $headline]
	if {$m ne {}} {
	    markmatches $canv $row $headline $linehtag($row) $m \
		[$canv itemcget $linehtag($row) -font] $row
	}
    }
    if {$findloc eq [mc "All fields"] || $findloc eq [mc "Author"]} {
	set m [findmatches $author]
	if {$m ne {}} {
	    markmatches $canv2 $row $author $linentag($row) $m \
		[$canv2 itemcget $linentag($row) -font] $row
	}
    }
}

proc vrel_change {name ix op} {
    global highlight_related

    rhighlight_none
    if {$highlight_related ne [mc "None"]} {
	run drawvisible
    }
}

# prepare for testing whether commits are descendents or ancestors of a
proc rhighlight_sel {a} {
    global descendent desc_todo ancestor anc_todo
    global highlight_related

    catch {unset descendent}
    set desc_todo [list $a]
    catch {unset ancestor}
    set anc_todo [list $a]
    if {$highlight_related ne [mc "None"]} {
	rhighlight_none
	run drawvisible
    }
}

proc rhighlight_none {} {
    global rhighlights

    catch {unset rhighlights}
    unbolden
}

proc is_descendent {a} {
    global curview children descendent desc_todo

    set v $curview
    set la [rowofcommit $a]
    set todo $desc_todo
    set leftover {}
    set done 0
    for {set i 0} {$i < [llength $todo]} {incr i} {
	set do [lindex $todo $i]
	if {[rowofcommit $do] < $la} {
	    lappend leftover $do
	    continue
	}
	foreach nk $children($v,$do) {
	    if {![info exists descendent($nk)]} {
		set descendent($nk) 1
		lappend todo $nk
		if {$nk eq $a} {
		    set done 1
		}
	    }
	}
	if {$done} {
	    set desc_todo [concat $leftover [lrange $todo [expr {$i+1}] end]]
	    return
	}
    }
    set descendent($a) 0
    set desc_todo $leftover
}

proc is_ancestor {a} {
    global curview parents ancestor anc_todo

    set v $curview
    set la [rowofcommit $a]
    set todo $anc_todo
    set leftover {}
    set done 0
    for {set i 0} {$i < [llength $todo]} {incr i} {
	set do [lindex $todo $i]
	if {![commitinview $do $v] || [rowofcommit $do] > $la} {
	    lappend leftover $do
	    continue
	}
	foreach np $parents($v,$do) {
	    if {![info exists ancestor($np)]} {
		set ancestor($np) 1
		lappend todo $np
		if {$np eq $a} {
		    set done 1
		}
	    }
	}
	if {$done} {
	    set anc_todo [concat $leftover [lrange $todo [expr {$i+1}] end]]
	    return
	}
    }
    set ancestor($a) 0
    set anc_todo $leftover
}

proc askrelhighlight {row id} {
    global descendent highlight_related iddrawn rhighlights
    global selectedline ancestor

    if {![info exists selectedline]} return
    set isbold 0
    if {$highlight_related eq [mc "Descendant"] ||
	$highlight_related eq [mc "Not descendant"]} {
	if {![info exists descendent($id)]} {
	    is_descendent $id
	}
	if {$descendent($id) == ($highlight_related eq [mc "Descendant"])} {
	    set isbold 1
	}
    } elseif {$highlight_related eq [mc "Ancestor"] ||
	      $highlight_related eq [mc "Not ancestor"]} {
	if {![info exists ancestor($id)]} {
	    is_ancestor $id
	}
	if {$ancestor($id) == ($highlight_related eq [mc "Ancestor"])} {
	    set isbold 1
	}
    }
    if {[info exists iddrawn($id)]} {
	if {$isbold && ![ishighlighted $id]} {
	    bolden $row mainfontbold
	}
    }
    set rhighlights($id) $isbold
}

# Graph layout functions

proc shortids {ids} {
    set res {}
    foreach id $ids {
	if {[llength $id] > 1} {
	    lappend res [shortids $id]
	} elseif {[regexp {^[0-9a-f]{40}$} $id]} {
	    lappend res [string range $id 0 7]
	} else {
	    lappend res $id
	}
    }
    return $res
}

proc ntimes {n o} {
    set ret {}
    set o [list $o]
    for {set mask 1} {$mask <= $n} {incr mask $mask} {
	if {($n & $mask) != 0} {
	    set ret [concat $ret $o]
	}
	set o [concat $o $o]
    }
    return $ret
}

proc ordertoken {id} {
    global ordertok curview varcid varcstart varctok curview parents children
    global nullid nullid2

    if {[info exists ordertok($id)]} {
	return $ordertok($id)
    }
    set origid $id
    set todo {}
    while {1} {
	if {[info exists varcid($curview,$id)]} {
	    set a $varcid($curview,$id)
	    set p [lindex $varcstart($curview) $a]
	} else {
	    set p [lindex $children($curview,$id) 0]
	}
	if {[info exists ordertok($p)]} {
	    set tok $ordertok($p)
	    break
	}
	set id [first_real_child $curview,$p]
	if {$id eq {}} {
	    # it's a root
	    set tok [lindex $varctok($curview) $varcid($curview,$p)]
	    break
	}
	if {[llength $parents($curview,$id)] == 1} {
	    lappend todo [list $p {}]
	} else {
	    set j [lsearch -exact $parents($curview,$id) $p]
	    if {$j < 0} {
		puts "oops didn't find [shortids $p] in parents of [shortids $id]"
	    }
	    lappend todo [list $p [strrep $j]]
	}
    }
    for {set i [llength $todo]} {[incr i -1] >= 0} {} {
	set p [lindex $todo $i 0]
	append tok [lindex $todo $i 1]
	set ordertok($p) $tok
    }
    set ordertok($origid) $tok
    return $tok
}

# Work out where id should go in idlist so that order-token
# values increase from left to right
proc idcol {idlist id {i 0}} {
    set t [ordertoken $id]
    if {$i < 0} {
	set i 0
    }
    if {$i >= [llength $idlist] || $t < [ordertoken [lindex $idlist $i]]} {
	if {$i > [llength $idlist]} {
	    set i [llength $idlist]
	}
	while {[incr i -1] >= 0 && $t < [ordertoken [lindex $idlist $i]]} {}
	incr i
    } else {
	if {$t > [ordertoken [lindex $idlist $i]]} {
	    while {[incr i] < [llength $idlist] &&
		   $t >= [ordertoken [lindex $idlist $i]]} {}
	}
    }
    return $i
}

proc initlayout {} {
    global rowidlist rowisopt rowfinal displayorder parentlist
    global numcommits canvxmax canv
    global nextcolor
    global colormap rowtextx

    set numcommits 0
    set displayorder {}
    set parentlist {}
    set nextcolor 0
    set rowidlist {}
    set rowisopt {}
    set rowfinal {}
    set canvxmax [$canv cget -width]
    catch {unset colormap}
    catch {unset rowtextx}
}

proc setcanvscroll {} {
    global canv canv2 canv3 numcommits linespc canvxmax canvy0

    set ymax [expr {$canvy0 + ($numcommits - 0.5) * $linespc + 2}]
    $canv conf -scrollregion [list 0 0 $canvxmax $ymax]
    $canv2 conf -scrollregion [list 0 0 0 $ymax]
    $canv3 conf -scrollregion [list 0 0 0 $ymax]
}

proc visiblerows {} {
    global canv numcommits linespc

    set ymax [lindex [$canv cget -scrollregion] 3]
    if {$ymax eq {} || $ymax == 0} return
    set f [$canv yview]
    set y0 [expr {int([lindex $f 0] * $ymax)}]
    set r0 [expr {int(($y0 - 3) / $linespc) - 1}]
    if {$r0 < 0} {
	set r0 0
    }
    set y1 [expr {int([lindex $f 1] * $ymax)}]
    set r1 [expr {int(($y1 - 3) / $linespc) + 1}]
    if {$r1 >= $numcommits} {
	set r1 [expr {$numcommits - 1}]
    }
    return [list $r0 $r1]
}

proc layoutmore {} {
    global commitidx viewcomplete curview
    global numcommits pending_select selectedline curview
    global lastscrollset commitinterest

    set canshow $commitidx($curview)
    if {$canshow <= $numcommits && !$viewcomplete($curview)} return
    if {$numcommits == 0} {
	allcanvs delete all
    }
    set r0 $numcommits
    set prev $numcommits
    set numcommits $canshow
    set t [clock clicks -milliseconds]
    if {$prev < 100 || $viewcomplete($curview) || $t - $lastscrollset > 500} {
	set lastscrollset $t
	setcanvscroll
    }
    set rows [visiblerows]
    set r1 [lindex $rows 1]
    if {$r1 >= $canshow} {
	set r1 [expr {$canshow - 1}]
    }
    if {$r0 <= $r1} {
	drawcommits $r0 $r1
    }
    if {[info exists pending_select] &&
	[commitinview $pending_select $curview]} {
	selectline [rowofcommit $pending_select] 1
    }
}

proc doshowlocalchanges {} {
    global curview mainheadid

    if {[commitinview $mainheadid $curview]} {
	dodiffindex
    } else {
	lappend commitinterest($mainheadid) {dodiffindex}
    }
}

proc dohidelocalchanges {} {
    global nullid nullid2 lserial curview

    if {[commitinview $nullid $curview]} {
	removefakerow $nullid
    }
    if {[commitinview $nullid2 $curview]} {
	removefakerow $nullid2
    }
    incr lserial
}

# spawn off a process to do git diff-index --cached HEAD
proc dodiffindex {} {
    global lserial showlocalchanges

    if {!$showlocalchanges} return
    incr lserial
    set fd [open "|git diff-index --cached HEAD" r]
    fconfigure $fd -blocking 0
    filerun $fd [list readdiffindex $fd $lserial]
}

proc readdiffindex {fd serial} {
    global mainheadid nullid nullid2 curview commitinfo commitdata lserial

    set isdiff 1
    if {[gets $fd line] < 0} {
	if {![eof $fd]} {
	    return 1
	}
	set isdiff 0
    }
    # we only need to see one line and we don't really care what it says...
    close $fd

    if {$serial != $lserial} {
	return 0
    }

    # now see if there are any local changes not checked in to the index
    set fd [open "|git diff-files" r]
    fconfigure $fd -blocking 0
    filerun $fd [list readdifffiles $fd $serial]

    if {$isdiff && ![commitinview $nullid2 $curview]} {
	# add the line for the changes in the index to the graph
	set hl [mc "Local changes checked in to index but not committed"]
	set commitinfo($nullid2) [list  $hl {} {} {} {} "    $hl\n"]
	set commitdata($nullid2) "\n    $hl\n"
	if {[commitinview $nullid $curview]} {
	    removefakerow $nullid
	}
	insertfakerow $nullid2 $mainheadid
    } elseif {!$isdiff && [commitinview $nullid2 $curview]} {
	removefakerow $nullid2
    }
    return 0
}

proc readdifffiles {fd serial} {
    global mainheadid nullid nullid2 curview
    global commitinfo commitdata lserial

    set isdiff 1
    if {[gets $fd line] < 0} {
	if {![eof $fd]} {
	    return 1
	}
	set isdiff 0
    }
    # we only need to see one line and we don't really care what it says...
    close $fd

    if {$serial != $lserial} {
	return 0
    }

    if {$isdiff && ![commitinview $nullid $curview]} {
	# add the line for the local diff to the graph
	set hl [mc "Local uncommitted changes, not checked in to index"]
	set commitinfo($nullid) [list  $hl {} {} {} {} "    $hl\n"]
	set commitdata($nullid) "\n    $hl\n"
	if {[commitinview $nullid2 $curview]} {
	    set p $nullid2
	} else {
	    set p $mainheadid
	}
	insertfakerow $nullid $p
    } elseif {!$isdiff && [commitinview $nullid $curview]} {
	removefakerow $nullid
    }
    return 0
}

proc nextuse {id row} {
    global curview children

    if {[info exists children($curview,$id)]} {
	foreach kid $children($curview,$id) {
	    if {![commitinview $kid $curview]} {
		return -1
	    }
	    if {[rowofcommit $kid] > $row} {
		return [rowofcommit $kid]
	    }
	}
    }
    if {[commitinview $id $curview]} {
	return [rowofcommit $id]
    }
    return -1
}

proc prevuse {id row} {
    global curview children

    set ret -1
    if {[info exists children($curview,$id)]} {
	foreach kid $children($curview,$id) {
	    if {![commitinview $kid $curview]} break
	    if {[rowofcommit $kid] < $row} {
		set ret [rowofcommit $kid]
	    }
	}
    }
    return $ret
}

proc make_idlist {row} {
    global displayorder parentlist uparrowlen downarrowlen mingaplen
    global commitidx curview children

    set r [expr {$row - $mingaplen - $downarrowlen - 1}]
    if {$r < 0} {
	set r 0
    }
    set ra [expr {$row - $downarrowlen}]
    if {$ra < 0} {
	set ra 0
    }
    set rb [expr {$row + $uparrowlen}]
    if {$rb > $commitidx($curview)} {
	set rb $commitidx($curview)
    }
    make_disporder $r [expr {$rb + 1}]
    set ids {}
    for {} {$r < $ra} {incr r} {
	set nextid [lindex $displayorder [expr {$r + 1}]]
	foreach p [lindex $parentlist $r] {
	    if {$p eq $nextid} continue
	    set rn [nextuse $p $r]
	    if {$rn >= $row &&
		$rn <= $r + $downarrowlen + $mingaplen + $uparrowlen} {
		lappend ids [list [ordertoken $p] $p]
	    }
	}
    }
    for {} {$r < $row} {incr r} {
	set nextid [lindex $displayorder [expr {$r + 1}]]
	foreach p [lindex $parentlist $r] {
	    if {$p eq $nextid} continue
	    set rn [nextuse $p $r]
	    if {$rn < 0 || $rn >= $row} {
		lappend ids [list [ordertoken $p] $p]
	    }
	}
    }
    set id [lindex $displayorder $row]
    lappend ids [list [ordertoken $id] $id]
    while {$r < $rb} {
	foreach p [lindex $parentlist $r] {
	    set firstkid [lindex $children($curview,$p) 0]
	    if {[rowofcommit $firstkid] < $row} {
		lappend ids [list [ordertoken $p] $p]
	    }
	}
	incr r
	set id [lindex $displayorder $r]
	if {$id ne {}} {
	    set firstkid [lindex $children($curview,$id) 0]
	    if {$firstkid ne {} && [rowofcommit $firstkid] < $row} {
		lappend ids [list [ordertoken $id] $id]
	    }
	}
    }
    set idlist {}
    foreach idx [lsort -unique $ids] {
	lappend idlist [lindex $idx 1]
    }
    return $idlist
}

proc rowsequal {a b} {
    while {[set i [lsearch -exact $a {}]] >= 0} {
	set a [lreplace $a $i $i]
    }
    while {[set i [lsearch -exact $b {}]] >= 0} {
	set b [lreplace $b $i $i]
    }
    return [expr {$a eq $b}]
}

proc makeupline {id row rend col} {
    global rowidlist uparrowlen downarrowlen mingaplen

    for {set r $rend} {1} {set r $rstart} {
	set rstart [prevuse $id $r]
	if {$rstart < 0} return
	if {$rstart < $row} break
    }
    if {$rstart + $uparrowlen + $mingaplen + $downarrowlen < $rend} {
	set rstart [expr {$rend - $uparrowlen - 1}]
    }
    for {set r $rstart} {[incr r] <= $row} {} {
	set idlist [lindex $rowidlist $r]
	if {$idlist ne {} && [lsearch -exact $idlist $id] < 0} {
	    set col [idcol $idlist $id $col]
	    lset rowidlist $r [linsert $idlist $col $id]
	    changedrow $r
	}
    }
}

proc layoutrows {row endrow} {
    global rowidlist rowisopt rowfinal displayorder
    global uparrowlen downarrowlen maxwidth mingaplen
    global children parentlist
    global commitidx viewcomplete curview

    make_disporder [expr {$row - 1}] [expr {$endrow + $uparrowlen}]
    set idlist {}
    if {$row > 0} {
	set rm1 [expr {$row - 1}]
	foreach id [lindex $rowidlist $rm1] {
	    if {$id ne {}} {
		lappend idlist $id
	    }
	}
	set final [lindex $rowfinal $rm1]
    }
    for {} {$row < $endrow} {incr row} {
	set rm1 [expr {$row - 1}]
	if {$rm1 < 0 || $idlist eq {}} {
	    set idlist [make_idlist $row]
	    set final 1
	} else {
	    set id [lindex $displayorder $rm1]
	    set col [lsearch -exact $idlist $id]
	    set idlist [lreplace $idlist $col $col]
	    foreach p [lindex $parentlist $rm1] {
		if {[lsearch -exact $idlist $p] < 0} {
		    set col [idcol $idlist $p $col]
		    set idlist [linsert $idlist $col $p]
		    # if not the first child, we have to insert a line going up
		    if {$id ne [lindex $children($curview,$p) 0]} {
			makeupline $p $rm1 $row $col
		    }
		}
	    }
	    set id [lindex $displayorder $row]
	    if {$row > $downarrowlen} {
		set termrow [expr {$row - $downarrowlen - 1}]
		foreach p [lindex $parentlist $termrow] {
		    set i [lsearch -exact $idlist $p]
		    if {$i < 0} continue
		    set nr [nextuse $p $termrow]
		    if {$nr < 0 || $nr >= $row + $mingaplen + $uparrowlen} {
			set idlist [lreplace $idlist $i $i]
		    }
		}
	    }
	    set col [lsearch -exact $idlist $id]
	    if {$col < 0} {
		set col [idcol $idlist $id]
		set idlist [linsert $idlist $col $id]
		if {$children($curview,$id) ne {}} {
		    makeupline $id $rm1 $row $col
		}
	    }
	    set r [expr {$row + $uparrowlen - 1}]
	    if {$r < $commitidx($curview)} {
		set x $col
		foreach p [lindex $parentlist $r] {
		    if {[lsearch -exact $idlist $p] >= 0} continue
		    set fk [lindex $children($curview,$p) 0]
		    if {[rowofcommit $fk] < $row} {
			set x [idcol $idlist $p $x]
			set idlist [linsert $idlist $x $p]
		    }
		}
		if {[incr r] < $commitidx($curview)} {
		    set p [lindex $displayorder $r]
		    if {[lsearch -exact $idlist $p] < 0} {
			set fk [lindex $children($curview,$p) 0]
			if {$fk ne {} && [rowofcommit $fk] < $row} {
			    set x [idcol $idlist $p $x]
			    set idlist [linsert $idlist $x $p]
			}
		    }
		}
	    }
	}
	if {$final && !$viewcomplete($curview) &&
	    $row + $uparrowlen + $mingaplen + $downarrowlen
		>= $commitidx($curview)} {
	    set final 0
	}
	set l [llength $rowidlist]
	if {$row == $l} {
	    lappend rowidlist $idlist
	    lappend rowisopt 0
	    lappend rowfinal $final
	} elseif {$row < $l} {
	    if {![rowsequal $idlist [lindex $rowidlist $row]]} {
		lset rowidlist $row $idlist
		changedrow $row
	    }
	    lset rowfinal $row $final
	} else {
	    set pad [ntimes [expr {$row - $l}] {}]
	    set rowidlist [concat $rowidlist $pad]
	    lappend rowidlist $idlist
	    set rowfinal [concat $rowfinal $pad]
	    lappend rowfinal $final
	    set rowisopt [concat $rowisopt [ntimes [expr {$row - $l + 1}] 0]]
	}
    }
    return $row
}

proc changedrow {row} {
    global displayorder iddrawn rowisopt need_redisplay

    set l [llength $rowisopt]
    if {$row < $l} {
	lset rowisopt $row 0
	if {$row + 1 < $l} {
	    lset rowisopt [expr {$row + 1}] 0
	    if {$row + 2 < $l} {
		lset rowisopt [expr {$row + 2}] 0
	    }
	}
    }
    set id [lindex $displayorder $row]
    if {[info exists iddrawn($id)]} {
	set need_redisplay 1
    }
}

proc insert_pad {row col npad} {
    global rowidlist

    set pad [ntimes $npad {}]
    set idlist [lindex $rowidlist $row]
    set bef [lrange $idlist 0 [expr {$col - 1}]]
    set aft [lrange $idlist $col end]
    set i [lsearch -exact $aft {}]
    if {$i > 0} {
	set aft [lreplace $aft $i $i]
    }
    lset rowidlist $row [concat $bef $pad $aft]
    changedrow $row
}

proc optimize_rows {row col endrow} {
    global rowidlist rowisopt displayorder curview children

    if {$row < 1} {
	set row 1
    }
    for {} {$row < $endrow} {incr row; set col 0} {
	if {[lindex $rowisopt $row]} continue
	set haspad 0
	set y0 [expr {$row - 1}]
	set ym [expr {$row - 2}]
	set idlist [lindex $rowidlist $row]
	set previdlist [lindex $rowidlist $y0]
	if {$idlist eq {} || $previdlist eq {}} continue
	if {$ym >= 0} {
	    set pprevidlist [lindex $rowidlist $ym]
	    if {$pprevidlist eq {}} continue
	} else {
	    set pprevidlist {}
	}
	set x0 -1
	set xm -1
	for {} {$col < [llength $idlist]} {incr col} {
	    set id [lindex $idlist $col]
	    if {[lindex $previdlist $col] eq $id} continue
	    if {$id eq {}} {
		set haspad 1
		continue
	    }
	    set x0 [lsearch -exact $previdlist $id]
	    if {$x0 < 0} continue
	    set z [expr {$x0 - $col}]
	    set isarrow 0
	    set z0 {}
	    if {$ym >= 0} {
		set xm [lsearch -exact $pprevidlist $id]
		if {$xm >= 0} {
		    set z0 [expr {$xm - $x0}]
		}
	    }
	    if {$z0 eq {}} {
		# if row y0 is the first child of $id then it's not an arrow
		if {[lindex $children($curview,$id) 0] ne
		    [lindex $displayorder $y0]} {
		    set isarrow 1
		}
	    }
	    if {!$isarrow && $id ne [lindex $displayorder $row] &&
		[lsearch -exact [lindex $rowidlist [expr {$row+1}]] $id] < 0} {
		set isarrow 1
	    }
	    # Looking at lines from this row to the previous row,
	    # make them go straight up if they end in an arrow on
	    # the previous row; otherwise make them go straight up
	    # or at 45 degrees.
	    if {$z < -1 || ($z < 0 && $isarrow)} {
		# Line currently goes left too much;
		# insert pads in the previous row, then optimize it
		set npad [expr {-1 - $z + $isarrow}]
		insert_pad $y0 $x0 $npad
		if {$y0 > 0} {
		    optimize_rows $y0 $x0 $row
		}
		set previdlist [lindex $rowidlist $y0]
		set x0 [lsearch -exact $previdlist $id]
		set z [expr {$x0 - $col}]
		if {$z0 ne {}} {
		    set pprevidlist [lindex $rowidlist $ym]
		    set xm [lsearch -exact $pprevidlist $id]
		    set z0 [expr {$xm - $x0}]
		}
	    } elseif {$z > 1 || ($z > 0 && $isarrow)} {
		# Line currently goes right too much;
		# insert pads in this line
		set npad [expr {$z - 1 + $isarrow}]
		insert_pad $row $col $npad
		set idlist [lindex $rowidlist $row]
		incr col $npad
		set z [expr {$x0 - $col}]
		set haspad 1
	    }
	    if {$z0 eq {} && !$isarrow && $ym >= 0} {
		# this line links to its first child on row $row-2
		set id [lindex $displayorder $ym]
		set xc [lsearch -exact $pprevidlist $id]
		if {$xc >= 0} {
		    set z0 [expr {$xc - $x0}]
		}
	    }
	    # avoid lines jigging left then immediately right
	    if {$z0 ne {} && $z < 0 && $z0 > 0} {
		insert_pad $y0 $x0 1
		incr x0
		optimize_rows $y0 $x0 $row
		set previdlist [lindex $rowidlist $y0]
	    }
	}
	if {!$haspad} {
	    # Find the first column that doesn't have a line going right
	    for {set col [llength $idlist]} {[incr col -1] >= 0} {} {
		set id [lindex $idlist $col]
		if {$id eq {}} break
		set x0 [lsearch -exact $previdlist $id]
		if {$x0 < 0} {
		    # check if this is the link to the first child
		    set kid [lindex $displayorder $y0]
		    if {[lindex $children($curview,$id) 0] eq $kid} {
			# it is, work out offset to child
			set x0 [lsearch -exact $previdlist $kid]
		    }
		}
		if {$x0 <= $col} break
	    }
	    # Insert a pad at that column as long as it has a line and
	    # isn't the last column
	    if {$x0 >= 0 && [incr col] < [llength $idlist]} {
		set idlist [linsert $idlist $col {}]
		lset rowidlist $row $idlist
		changedrow $row
	    }
	}
    }
}

proc xc {row col} {
    global canvx0 linespc
    return [expr {$canvx0 + $col * $linespc}]
}

proc yc {row} {
    global canvy0 linespc
    return [expr {$canvy0 + $row * $linespc}]
}

proc linewidth {id} {
    global thickerline lthickness

    set wid $lthickness
    if {[info exists thickerline] && $id eq $thickerline} {
	set wid [expr {2 * $lthickness}]
    }
    return $wid
}

proc rowranges {id} {
    global curview children uparrowlen downarrowlen
    global rowidlist

    set kids $children($curview,$id)
    if {$kids eq {}} {
	return {}
    }
    set ret {}
    lappend kids $id
    foreach child $kids {
	if {![commitinview $child $curview]} break
	set row [rowofcommit $child]
	if {![info exists prev]} {
	    lappend ret [expr {$row + 1}]
	} else {
	    if {$row <= $prevrow} {
		puts "oops children of [shortids $id] out of order [shortids $child] $row <= [shortids $prev] $prevrow"
	    }
	    # see if the line extends the whole way from prevrow to row
	    if {$row > $prevrow + $uparrowlen + $downarrowlen &&
		[lsearch -exact [lindex $rowidlist \
			    [expr {int(($row + $prevrow) / 2)}]] $id] < 0} {
		# it doesn't, see where it ends
		set r [expr {$prevrow + $downarrowlen}]
		if {[lsearch -exact [lindex $rowidlist $r] $id] < 0} {
		    while {[incr r -1] > $prevrow &&
			   [lsearch -exact [lindex $rowidlist $r] $id] < 0} {}
		} else {
		    while {[incr r] <= $row &&
			   [lsearch -exact [lindex $rowidlist $r] $id] >= 0} {}
		    incr r -1
		}
		lappend ret $r
		# see where it starts up again
		set r [expr {$row - $uparrowlen}]
		if {[lsearch -exact [lindex $rowidlist $r] $id] < 0} {
		    while {[incr r] < $row &&
			   [lsearch -exact [lindex $rowidlist $r] $id] < 0} {}
		} else {
		    while {[incr r -1] >= $prevrow &&
			   [lsearch -exact [lindex $rowidlist $r] $id] >= 0} {}
		    incr r
		}
		lappend ret $r
	    }
	}
	if {$child eq $id} {
	    lappend ret $row
	}
	set prev $child
	set prevrow $row
    }
    return $ret
}

proc drawlineseg {id row endrow arrowlow} {
    global rowidlist displayorder iddrawn linesegs
    global canv colormap linespc curview maxlinelen parentlist

    set cols [list [lsearch -exact [lindex $rowidlist $row] $id]]
    set le [expr {$row + 1}]
    set arrowhigh 1
    while {1} {
	set c [lsearch -exact [lindex $rowidlist $le] $id]
	if {$c < 0} {
	    incr le -1
	    break
	}
	lappend cols $c
	set x [lindex $displayorder $le]
	if {$x eq $id} {
	    set arrowhigh 0
	    break
	}
	if {[info exists iddrawn($x)] || $le == $endrow} {
	    set c [lsearch -exact [lindex $rowidlist [expr {$le+1}]] $id]
	    if {$c >= 0} {
		lappend cols $c
		set arrowhigh 0
	    }
	    break
	}
	incr le
    }
    if {$le <= $row} {
	return $row
    }

    set lines {}
    set i 0
    set joinhigh 0
    if {[info exists linesegs($id)]} {
	set lines $linesegs($id)
	foreach li $lines {
	    set r0 [lindex $li 0]
	    if {$r0 > $row} {
		if {$r0 == $le && [lindex $li 1] - $row <= $maxlinelen} {
		    set joinhigh 1
		}
		break
	    }
	    incr i
	}
    }
    set joinlow 0
    if {$i > 0} {
	set li [lindex $lines [expr {$i-1}]]
	set r1 [lindex $li 1]
	if {$r1 == $row && $le - [lindex $li 0] <= $maxlinelen} {
	    set joinlow 1
	}
    }

    set x [lindex $cols [expr {$le - $row}]]
    set xp [lindex $cols [expr {$le - 1 - $row}]]
    set dir [expr {$xp - $x}]
    if {$joinhigh} {
	set ith [lindex $lines $i 2]
	set coords [$canv coords $ith]
	set ah [$canv itemcget $ith -arrow]
	set arrowhigh [expr {$ah eq "first" || $ah eq "both"}]
	set x2 [lindex $cols [expr {$le + 1 - $row}]]
	if {$x2 ne {} && $x - $x2 == $dir} {
	    set coords [lrange $coords 0 end-2]
	}
    } else {
	set coords [list [xc $le $x] [yc $le]]
    }
    if {$joinlow} {
	set itl [lindex $lines [expr {$i-1}] 2]
	set al [$canv itemcget $itl -arrow]
	set arrowlow [expr {$al eq "last" || $al eq "both"}]
    } elseif {$arrowlow} {
	if {[lsearch -exact [lindex $rowidlist [expr {$row-1}]] $id] >= 0 ||
	    [lsearch -exact [lindex $parentlist [expr {$row-1}]] $id] >= 0} {
	    set arrowlow 0
	}
    }
    set arrow [lindex {none first last both} [expr {$arrowhigh + 2*$arrowlow}]]
    for {set y $le} {[incr y -1] > $row} {} {
	set x $xp
	set xp [lindex $cols [expr {$y - 1 - $row}]]
	set ndir [expr {$xp - $x}]
	if {$dir != $ndir || $xp < 0} {
	    lappend coords [xc $y $x] [yc $y]
	}
	set dir $ndir
    }
    if {!$joinlow} {
	if {$xp < 0} {
	    # join parent line to first child
	    set ch [lindex $displayorder $row]
	    set xc [lsearch -exact [lindex $rowidlist $row] $ch]
	    if {$xc < 0} {
		puts "oops: drawlineseg: child $ch not on row $row"
	    } elseif {$xc != $x} {
		if {($arrowhigh && $le == $row + 1) || $dir == 0} {
		    set d [expr {int(0.5 * $linespc)}]
		    set x1 [xc $row $x]
		    if {$xc < $x} {
			set x2 [expr {$x1 - $d}]
		    } else {
			set x2 [expr {$x1 + $d}]
		    }
		    set y2 [yc $row]
		    set y1 [expr {$y2 + $d}]
		    lappend coords $x1 $y1 $x2 $y2
		} elseif {$xc < $x - 1} {
		    lappend coords [xc $row [expr {$x-1}]] [yc $row]
		} elseif {$xc > $x + 1} {
		    lappend coords [xc $row [expr {$x+1}]] [yc $row]
		}
		set x $xc
	    }
	    lappend coords [xc $row $x] [yc $row]
	} else {
	    set xn [xc $row $xp]
	    set yn [yc $row]
	    lappend coords $xn $yn
	}
	if {!$joinhigh} {
	    assigncolor $id
	    set t [$canv create line $coords -width [linewidth $id] \
		       -fill $colormap($id) -tags lines.$id -arrow $arrow]
	    $canv lower $t
	    bindline $t $id
	    set lines [linsert $lines $i [list $row $le $t]]
	} else {
	    $canv coords $ith $coords
	    if {$arrow ne $ah} {
		$canv itemconf $ith -arrow $arrow
	    }
	    lset lines $i 0 $row
	}
    } else {
	set xo [lsearch -exact [lindex $rowidlist [expr {$row - 1}]] $id]
	set ndir [expr {$xo - $xp}]
	set clow [$canv coords $itl]
	if {$dir == $ndir} {
	    set clow [lrange $clow 2 end]
	}
	set coords [concat $coords $clow]
	if {!$joinhigh} {
	    lset lines [expr {$i-1}] 1 $le
	} else {
	    # coalesce two pieces
	    $canv delete $ith
	    set b [lindex $lines [expr {$i-1}] 0]
	    set e [lindex $lines $i 1]
	    set lines [lreplace $lines [expr {$i-1}] $i [list $b $e $itl]]
	}
	$canv coords $itl $coords
	if {$arrow ne $al} {
	    $canv itemconf $itl -arrow $arrow
	}
    }

    set linesegs($id) $lines
    return $le
}

proc drawparentlinks {id row} {
    global rowidlist canv colormap curview parentlist
    global idpos linespc

    set rowids [lindex $rowidlist $row]
    set col [lsearch -exact $rowids $id]
    if {$col < 0} return
    set olds [lindex $parentlist $row]
    set row2 [expr {$row + 1}]
    set x [xc $row $col]
    set y [yc $row]
    set y2 [yc $row2]
    set d [expr {int(0.5 * $linespc)}]
    set ymid [expr {$y + $d}]
    set ids [lindex $rowidlist $row2]
    # rmx = right-most X coord used
    set rmx 0
    foreach p $olds {
	set i [lsearch -exact $ids $p]
	if {$i < 0} {
	    puts "oops, parent $p of $id not in list"
	    continue
	}
	set x2 [xc $row2 $i]
	if {$x2 > $rmx} {
	    set rmx $x2
	}
	set j [lsearch -exact $rowids $p]
	if {$j < 0} {
	    # drawlineseg will do this one for us
	    continue
	}
	assigncolor $p
	# should handle duplicated parents here...
	set coords [list $x $y]
	if {$i != $col} {
	    # if attaching to a vertical segment, draw a smaller
	    # slant for visual distinctness
	    if {$i == $j} {
		if {$i < $col} {
		    lappend coords [expr {$x2 + $d}] $y $x2 $ymid
		} else {
		    lappend coords [expr {$x2 - $d}] $y $x2 $ymid
		}
	    } elseif {$i < $col && $i < $j} {
		# segment slants towards us already
		lappend coords [xc $row $j] $y
	    } else {
		if {$i < $col - 1} {
		    lappend coords [expr {$x2 + $linespc}] $y
		} elseif {$i > $col + 1} {
		    lappend coords [expr {$x2 - $linespc}] $y
		}
		lappend coords $x2 $y2
	    }
	} else {
	    lappend coords $x2 $y2
	}
	set t [$canv create line $coords -width [linewidth $p] \
		   -fill $colormap($p) -tags lines.$p]
	$canv lower $t
	bindline $t $p
    }
    if {$rmx > [lindex $idpos($id) 1]} {
	lset idpos($id) 1 $rmx
	redrawtags $id
    }
}

proc drawlines {id} {
    global canv

    $canv itemconf lines.$id -width [linewidth $id]
}

proc drawcmittext {id row col} {
    global linespc canv canv2 canv3 fgcolor curview
    global cmitlisted commitinfo rowidlist parentlist
    global rowtextx idpos idtags idheads idotherrefs
    global linehtag linentag linedtag selectedline
    global canvxmax boldrows boldnamerows fgcolor nullid nullid2

<<<<<<< HEAD
    # listed is 0 for boundary, 1 for normal, 2 for left, 3 for right
    set listed $cmitlisted($curview,$id)
=======
    # listed is 0 for boundary, 1 for normal, 2 for negative, 3 for left, 4 for right
    set listed [lindex $commitlisted $row]
>>>>>>> 6675ea42
    if {$id eq $nullid} {
	set ofill red
    } elseif {$id eq $nullid2} {
	set ofill green
    } else {
	set ofill [expr {$listed != 0 ? $listed == 2 ? "gray" : "blue" : "white"}]
    }
    set x [xc $row $col]
    set y [yc $row]
    set orad [expr {$linespc / 3}]
    if {$listed <= 2} {
	set t [$canv create oval [expr {$x - $orad}] [expr {$y - $orad}] \
		   [expr {$x + $orad - 1}] [expr {$y + $orad - 1}] \
		   -fill $ofill -outline $fgcolor -width 1 -tags circle]
    } elseif {$listed == 3} {
	# triangle pointing left for left-side commits
	set t [$canv create polygon \
		   [expr {$x - $orad}] $y \
		   [expr {$x + $orad - 1}] [expr {$y - $orad}] \
		   [expr {$x + $orad - 1}] [expr {$y + $orad - 1}] \
		   -fill $ofill -outline $fgcolor -width 1 -tags circle]
    } else {
	# triangle pointing right for right-side commits
	set t [$canv create polygon \
		   [expr {$x + $orad - 1}] $y \
		   [expr {$x - $orad}] [expr {$y - $orad}] \
		   [expr {$x - $orad}] [expr {$y + $orad - 1}] \
		   -fill $ofill -outline $fgcolor -width 1 -tags circle]
    }
    $canv raise $t
    $canv bind $t <1> {selcanvline {} %x %y}
    set rmx [llength [lindex $rowidlist $row]]
    set olds [lindex $parentlist $row]
    if {$olds ne {}} {
	set nextids [lindex $rowidlist [expr {$row + 1}]]
	foreach p $olds {
	    set i [lsearch -exact $nextids $p]
	    if {$i > $rmx} {
		set rmx $i
	    }
	}
    }
    set xt [xc $row $rmx]
    set rowtextx($row) $xt
    set idpos($id) [list $x $xt $y]
    if {[info exists idtags($id)] || [info exists idheads($id)]
	|| [info exists idotherrefs($id)]} {
	set xt [drawtags $id $x $xt $y]
    }
    set headline [lindex $commitinfo($id) 0]
    set name [lindex $commitinfo($id) 1]
    set date [lindex $commitinfo($id) 2]
    set date [formatdate $date]
    set font mainfont
    set nfont mainfont
    set isbold [ishighlighted $id]
    if {$isbold > 0} {
	lappend boldrows $row
	set font mainfontbold
	if {$isbold > 1} {
	    lappend boldnamerows $row
	    set nfont mainfontbold
	}
    }
    set linehtag($row) [$canv create text $xt $y -anchor w -fill $fgcolor \
			    -text $headline -font $font -tags text]
    $canv bind $linehtag($row) <Button-3> "rowmenu %X %Y $id"
    set linentag($row) [$canv2 create text 3 $y -anchor w -fill $fgcolor \
			    -text $name -font $nfont -tags text]
    set linedtag($row) [$canv3 create text 3 $y -anchor w -fill $fgcolor \
			    -text $date -font mainfont -tags text]
    if {[info exists selectedline] && $selectedline == $row} {
	make_secsel $row
    }
    set xr [expr {$xt + [font measure $font $headline]}]
    if {$xr > $canvxmax} {
	set canvxmax $xr
	setcanvscroll
    }
}

proc drawcmitrow {row} {
    global displayorder rowidlist nrows_drawn
    global iddrawn markingmatches
    global commitinfo numcommits
    global filehighlight fhighlights findpattern nhighlights
    global hlview vhighlights
    global highlight_related rhighlights

    if {$row >= $numcommits} return

    set id [lindex $displayorder $row]
    if {[info exists hlview] && ![info exists vhighlights($id)]} {
	askvhighlight $row $id
    }
    if {[info exists filehighlight] && ![info exists fhighlights($id)]} {
	askfilehighlight $row $id
    }
    if {$findpattern ne {} && ![info exists nhighlights($id)]} {
	askfindhighlight $row $id
    }
    if {$highlight_related ne [mc "None"] && ![info exists rhighlights($id)]} {
	askrelhighlight $row $id
    }
    if {![info exists iddrawn($id)]} {
	set col [lsearch -exact [lindex $rowidlist $row] $id]
	if {$col < 0} {
	    puts "oops, row $row id $id not in list"
	    return
	}
	if {![info exists commitinfo($id)]} {
	    getcommit $id
	}
	assigncolor $id
	drawcmittext $id $row $col
	set iddrawn($id) 1
	incr nrows_drawn
    }
    if {$markingmatches} {
	markrowmatches $row $id
    }
}

proc drawcommits {row {endrow {}}} {
    global numcommits iddrawn displayorder curview need_redisplay
    global parentlist rowidlist rowfinal uparrowlen downarrowlen nrows_drawn

    if {$row < 0} {
	set row 0
    }
    if {$endrow eq {}} {
	set endrow $row
    }
    if {$endrow >= $numcommits} {
	set endrow [expr {$numcommits - 1}]
    }

    set rl1 [expr {$row - $downarrowlen - 3}]
    if {$rl1 < 0} {
	set rl1 0
    }
    set ro1 [expr {$row - 3}]
    if {$ro1 < 0} {
	set ro1 0
    }
    set r2 [expr {$endrow + $uparrowlen + 3}]
    if {$r2 > $numcommits} {
	set r2 $numcommits
    }
    for {set r $rl1} {$r < $r2} {incr r} {
	if {[lindex $rowidlist $r] ne {} && [lindex $rowfinal $r]} {
	    if {$rl1 < $r} {
		layoutrows $rl1 $r
	    }
	    set rl1 [expr {$r + 1}]
	}
    }
    if {$rl1 < $r} {
	layoutrows $rl1 $r
    }
    optimize_rows $ro1 0 $r2
    if {$need_redisplay || $nrows_drawn > 2000} {
	clear_display
	drawvisible
    }

    # make the lines join to already-drawn rows either side
    set r [expr {$row - 1}]
    if {$r < 0 || ![info exists iddrawn([lindex $displayorder $r])]} {
	set r $row
    }
    set er [expr {$endrow + 1}]
    if {$er >= $numcommits ||
	![info exists iddrawn([lindex $displayorder $er])]} {
	set er $endrow
    }
    for {} {$r <= $er} {incr r} {
	set id [lindex $displayorder $r]
	set wasdrawn [info exists iddrawn($id)]
	drawcmitrow $r
	if {$r == $er} break
	set nextid [lindex $displayorder [expr {$r + 1}]]
	if {$wasdrawn && [info exists iddrawn($nextid)]} continue
	drawparentlinks $id $r

	set rowids [lindex $rowidlist $r]
	foreach lid $rowids {
	    if {$lid eq {}} continue
	    if {[info exists lineend($lid)] && $lineend($lid) > $r} continue
	    if {$lid eq $id} {
		# see if this is the first child of any of its parents
		foreach p [lindex $parentlist $r] {
		    if {[lsearch -exact $rowids $p] < 0} {
			# make this line extend up to the child
			set lineend($p) [drawlineseg $p $r $er 0]
		    }
		}
	    } else {
		set lineend($lid) [drawlineseg $lid $r $er 1]
	    }
	}
    }
}

proc undolayout {row} {
    global uparrowlen mingaplen downarrowlen
    global rowidlist rowisopt rowfinal need_redisplay

    set r [expr {$row - ($uparrowlen + $mingaplen + $downarrowlen)}]
    if {$r < 0} {
	set r 0
    }
    if {[llength $rowidlist] > $r} {
	incr r -1
	set rowidlist [lrange $rowidlist 0 $r]
	set rowfinal [lrange $rowfinal 0 $r]
	set rowisopt [lrange $rowisopt 0 $r]
	set need_redisplay 1
	run drawvisible
    }
}

proc drawvisible {} {
    global canv linespc curview vrowmod selectedline targetrow targetid
    global need_redisplay cscroll numcommits

    set fs [$canv yview]
    set ymax [lindex [$canv cget -scrollregion] 3]
    if {$ymax eq {} || $ymax == 0 || $numcommits == 0} return
    set f0 [lindex $fs 0]
    set f1 [lindex $fs 1]
    set y0 [expr {int($f0 * $ymax)}]
    set y1 [expr {int($f1 * $ymax)}]

    if {[info exists targetid]} {
	if {[commitinview $targetid $curview]} {
	    set r [rowofcommit $targetid]
	    if {$r != $targetrow} {
		# Fix up the scrollregion and change the scrolling position
		# now that our target row has moved.
		set diff [expr {($r - $targetrow) * $linespc}]
		set targetrow $r
		setcanvscroll
		set ymax [lindex [$canv cget -scrollregion] 3]
		incr y0 $diff
		incr y1 $diff
		set f0 [expr {$y0 / $ymax}]
		set f1 [expr {$y1 / $ymax}]
		allcanvs yview moveto $f0
		$cscroll set $f0 $f1
		set need_redisplay 1
	    }
	} else {
	    unset targetid
	}
    }

    set row [expr {int(($y0 - 3) / $linespc) - 1}]
    set endrow [expr {int(($y1 - 3) / $linespc) + 1}]
    if {$endrow >= $vrowmod($curview)} {
	update_arcrows $curview
    }
    if {[info exists selectedline] &&
	$row <= $selectedline && $selectedline <= $endrow} {
	set targetrow $selectedline
    } else {
	set targetrow [expr {int(($row + $endrow) / 2)}]
    }
    if {$targetrow >= $numcommits} {
	set targetrow [expr {$numcommits - 1}]
    }
    set targetid [commitonrow $targetrow]
    drawcommits $row $endrow
}

proc clear_display {} {
    global iddrawn linesegs need_redisplay nrows_drawn
    global vhighlights fhighlights nhighlights rhighlights

    allcanvs delete all
    catch {unset iddrawn}
    catch {unset linesegs}
    catch {unset vhighlights}
    catch {unset fhighlights}
    catch {unset nhighlights}
    catch {unset rhighlights}
    set need_redisplay 0
    set nrows_drawn 0
}

proc findcrossings {id} {
    global rowidlist parentlist numcommits displayorder

    set cross {}
    set ccross {}
    foreach {s e} [rowranges $id] {
	if {$e >= $numcommits} {
	    set e [expr {$numcommits - 1}]
	}
	if {$e <= $s} continue
	for {set row $e} {[incr row -1] >= $s} {} {
	    set x [lsearch -exact [lindex $rowidlist $row] $id]
	    if {$x < 0} break
	    set olds [lindex $parentlist $row]
	    set kid [lindex $displayorder $row]
	    set kidx [lsearch -exact [lindex $rowidlist $row] $kid]
	    if {$kidx < 0} continue
	    set nextrow [lindex $rowidlist [expr {$row + 1}]]
	    foreach p $olds {
		set px [lsearch -exact $nextrow $p]
		if {$px < 0} continue
		if {($kidx < $x && $x < $px) || ($px < $x && $x < $kidx)} {
		    if {[lsearch -exact $ccross $p] >= 0} continue
		    if {$x == $px + ($kidx < $px? -1: 1)} {
			lappend ccross $p
		    } elseif {[lsearch -exact $cross $p] < 0} {
			lappend cross $p
		    }
		}
	    }
	}
    }
    return [concat $ccross {{}} $cross]
}

proc assigncolor {id} {
    global colormap colors nextcolor
    global parents children children curview

    if {[info exists colormap($id)]} return
    set ncolors [llength $colors]
    if {[info exists children($curview,$id)]} {
	set kids $children($curview,$id)
    } else {
	set kids {}
    }
    if {[llength $kids] == 1} {
	set child [lindex $kids 0]
	if {[info exists colormap($child)]
	    && [llength $parents($curview,$child)] == 1} {
	    set colormap($id) $colormap($child)
	    return
	}
    }
    set badcolors {}
    set origbad {}
    foreach x [findcrossings $id] {
	if {$x eq {}} {
	    # delimiter between corner crossings and other crossings
	    if {[llength $badcolors] >= $ncolors - 1} break
	    set origbad $badcolors
	}
	if {[info exists colormap($x)]
	    && [lsearch -exact $badcolors $colormap($x)] < 0} {
	    lappend badcolors $colormap($x)
	}
    }
    if {[llength $badcolors] >= $ncolors} {
	set badcolors $origbad
    }
    set origbad $badcolors
    if {[llength $badcolors] < $ncolors - 1} {
	foreach child $kids {
	    if {[info exists colormap($child)]
		&& [lsearch -exact $badcolors $colormap($child)] < 0} {
		lappend badcolors $colormap($child)
	    }
	    foreach p $parents($curview,$child) {
		if {[info exists colormap($p)]
		    && [lsearch -exact $badcolors $colormap($p)] < 0} {
		    lappend badcolors $colormap($p)
		}
	    }
	}
	if {[llength $badcolors] >= $ncolors} {
	    set badcolors $origbad
	}
    }
    for {set i 0} {$i <= $ncolors} {incr i} {
	set c [lindex $colors $nextcolor]
	if {[incr nextcolor] >= $ncolors} {
	    set nextcolor 0
	}
	if {[lsearch -exact $badcolors $c]} break
    }
    set colormap($id) $c
}

proc bindline {t id} {
    global canv

    $canv bind $t <Enter> "lineenter %x %y $id"
    $canv bind $t <Motion> "linemotion %x %y $id"
    $canv bind $t <Leave> "lineleave $id"
    $canv bind $t <Button-1> "lineclick %x %y $id 1"
}

proc drawtags {id x xt y1} {
    global idtags idheads idotherrefs mainhead
    global linespc lthickness
    global canv rowtextx curview fgcolor bgcolor

    set marks {}
    set ntags 0
    set nheads 0
    if {[info exists idtags($id)]} {
	set marks $idtags($id)
	set ntags [llength $marks]
    }
    if {[info exists idheads($id)]} {
	set marks [concat $marks $idheads($id)]
	set nheads [llength $idheads($id)]
    }
    if {[info exists idotherrefs($id)]} {
	set marks [concat $marks $idotherrefs($id)]
    }
    if {$marks eq {}} {
	return $xt
    }

    set delta [expr {int(0.5 * ($linespc - $lthickness))}]
    set yt [expr {$y1 - 0.5 * $linespc}]
    set yb [expr {$yt + $linespc - 1}]
    set xvals {}
    set wvals {}
    set i -1
    foreach tag $marks {
	incr i
	if {$i >= $ntags && $i < $ntags + $nheads && $tag eq $mainhead} {
	    set wid [font measure mainfontbold $tag]
	} else {
	    set wid [font measure mainfont $tag]
	}
	lappend xvals $xt
	lappend wvals $wid
	set xt [expr {$xt + $delta + $wid + $lthickness + $linespc}]
    }
    set t [$canv create line $x $y1 [lindex $xvals end] $y1 \
	       -width $lthickness -fill black -tags tag.$id]
    $canv lower $t
    foreach tag $marks x $xvals wid $wvals {
	set xl [expr {$x + $delta}]
	set xr [expr {$x + $delta + $wid + $lthickness}]
	set font mainfont
	if {[incr ntags -1] >= 0} {
	    # draw a tag
	    set t [$canv create polygon $x [expr {$yt + $delta}] $xl $yt \
		       $xr $yt $xr $yb $xl $yb $x [expr {$yb - $delta}] \
		       -width 1 -outline black -fill yellow -tags tag.$id]
	    $canv bind $t <1> [list showtag $tag 1]
	    set rowtextx([rowofcommit $id]) [expr {$xr + $linespc}]
	} else {
	    # draw a head or other ref
	    if {[incr nheads -1] >= 0} {
		set col green
		if {$tag eq $mainhead} {
		    set font mainfontbold
		}
	    } else {
		set col "#ddddff"
	    }
	    set xl [expr {$xl - $delta/2}]
	    $canv create polygon $x $yt $xr $yt $xr $yb $x $yb \
		-width 1 -outline black -fill $col -tags tag.$id
	    if {[regexp {^(remotes/.*/|remotes/)} $tag match remoteprefix]} {
	        set rwid [font measure mainfont $remoteprefix]
		set xi [expr {$x + 1}]
		set yti [expr {$yt + 1}]
		set xri [expr {$x + $rwid}]
		$canv create polygon $xi $yti $xri $yti $xri $yb $xi $yb \
			-width 0 -fill "#ffddaa" -tags tag.$id
	    }
	}
	set t [$canv create text $xl $y1 -anchor w -text $tag -fill $fgcolor \
		   -font $font -tags [list tag.$id text]]
	if {$ntags >= 0} {
	    $canv bind $t <1> [list showtag $tag 1]
	} elseif {$nheads >= 0} {
	    $canv bind $t <Button-3> [list headmenu %X %Y $id $tag]
	}
    }
    return $xt
}

proc xcoord {i level ln} {
    global canvx0 xspc1 xspc2

    set x [expr {$canvx0 + $i * $xspc1($ln)}]
    if {$i > 0 && $i == $level} {
	set x [expr {$x + 0.5 * ($xspc2 - $xspc1($ln))}]
    } elseif {$i > $level} {
	set x [expr {$x + $xspc2 - $xspc1($ln)}]
    }
    return $x
}

proc show_status {msg} {
    global canv fgcolor

    clear_display
    $canv create text 3 3 -anchor nw -text $msg -font mainfont \
	-tags text -fill $fgcolor
}

# Don't change the text pane cursor if it is currently the hand cursor,
# showing that we are over a sha1 ID link.
proc settextcursor {c} {
    global ctext curtextcursor

    if {[$ctext cget -cursor] == $curtextcursor} {
	$ctext config -cursor $c
    }
    set curtextcursor $c
}

proc nowbusy {what {name {}}} {
    global isbusy busyname statusw

    if {[array names isbusy] eq {}} {
	. config -cursor watch
	settextcursor watch
    }
    set isbusy($what) 1
    set busyname($what) $name
    if {$name ne {}} {
	$statusw conf -text $name
    }
}

proc notbusy {what} {
    global isbusy maincursor textcursor busyname statusw

    catch {
	unset isbusy($what)
	if {$busyname($what) ne {} &&
	    [$statusw cget -text] eq $busyname($what)} {
	    $statusw conf -text {}
	}
    }
    if {[array names isbusy] eq {}} {
	. config -cursor $maincursor
	settextcursor $textcursor
    }
}

proc findmatches {f} {
    global findtype findstring
    if {$findtype == [mc "Regexp"]} {
	set matches [regexp -indices -all -inline $findstring $f]
    } else {
	set fs $findstring
	if {$findtype == [mc "IgnCase"]} {
	    set f [string tolower $f]
	    set fs [string tolower $fs]
	}
	set matches {}
	set i 0
	set l [string length $fs]
	while {[set j [string first $fs $f $i]] >= 0} {
	    lappend matches [list $j [expr {$j+$l-1}]]
	    set i [expr {$j + $l}]
	}
    }
    return $matches
}

proc dofind {{dirn 1} {wrap 1}} {
    global findstring findstartline findcurline selectedline numcommits
    global gdttype filehighlight fh_serial find_dirn findallowwrap

    if {[info exists find_dirn]} {
	if {$find_dirn == $dirn} return
	stopfinding
    }
    focus .
    if {$findstring eq {} || $numcommits == 0} return
    if {![info exists selectedline]} {
	set findstartline [lindex [visiblerows] [expr {$dirn < 0}]]
    } else {
	set findstartline $selectedline
    }
    set findcurline $findstartline
    nowbusy finding [mc "Searching"]
    if {$gdttype ne [mc "containing:"] && ![info exists filehighlight]} {
	after cancel do_file_hl $fh_serial
	do_file_hl $fh_serial
    }
    set find_dirn $dirn
    set findallowwrap $wrap
    run findmore
}

proc stopfinding {} {
    global find_dirn findcurline fprogcoord

    if {[info exists find_dirn]} {
	unset find_dirn
	unset findcurline
	notbusy finding
	set fprogcoord 0
	adjustprogress
    }
}

proc findmore {} {
    global commitdata commitinfo numcommits findpattern findloc
    global findstartline findcurline findallowwrap
    global find_dirn gdttype fhighlights fprogcoord
    global curview varcorder vrownum varccommits vrowmod

    if {![info exists find_dirn]} {
	return 0
    }
    set fldtypes [list [mc "Headline"] [mc "Author"] [mc "Date"] [mc "Committer"] [mc "CDate"] [mc "Comments"]]
    set l $findcurline
    set moretodo 0
    if {$find_dirn > 0} {
	incr l
	if {$l >= $numcommits} {
	    set l 0
	}
	if {$l <= $findstartline} {
	    set lim [expr {$findstartline + 1}]
	} else {
	    set lim $numcommits
	    set moretodo $findallowwrap
	}
    } else {
	if {$l == 0} {
	    set l $numcommits
	}
	incr l -1
	if {$l >= $findstartline} {
	    set lim [expr {$findstartline - 1}]
	} else {
	    set lim -1
	    set moretodo $findallowwrap
	}
    }
    set n [expr {($lim - $l) * $find_dirn}]
    if {$n > 500} {
	set n 500
	set moretodo 1
    }
    if {$l + ($find_dirn > 0? $n: 1) > $vrowmod($curview)} {
	update_arcrows $curview
    }
    set found 0
    set domore 1
    set ai [bsearch $vrownum($curview) $l]
    set a [lindex $varcorder($curview) $ai]
    set arow [lindex $vrownum($curview) $ai]
    set ids [lindex $varccommits($curview,$a)]
    set arowend [expr {$arow + [llength $ids]}]
    if {$gdttype eq [mc "containing:"]} {
	for {} {$n > 0} {incr n -1; incr l $find_dirn} {
	    if {$l < $arow || $l >= $arowend} {
		incr ai $find_dirn
		set a [lindex $varcorder($curview) $ai]
		set arow [lindex $vrownum($curview) $ai]
		set ids [lindex $varccommits($curview,$a)]
		set arowend [expr {$arow + [llength $ids]}]
	    }
	    set id [lindex $ids [expr {$l - $arow}]]
	    # shouldn't happen unless git log doesn't give all the commits...
	    if {![info exists commitdata($id)] ||
		![doesmatch $commitdata($id)]} {
		continue
	    }
	    if {![info exists commitinfo($id)]} {
		getcommit $id
	    }
	    set info $commitinfo($id)
	    foreach f $info ty $fldtypes {
		if {($findloc eq [mc "All fields"] || $findloc eq $ty) &&
		    [doesmatch $f]} {
		    set found 1
		    break
		}
	    }
	    if {$found} break
	}
    } else {
	for {} {$n > 0} {incr n -1; incr l $find_dirn} {
	    if {$l < $arow || $l >= $arowend} {
		incr ai $find_dirn
		set a [lindex $varcorder($curview) $ai]
		set arow [lindex $vrownum($curview) $ai]
		set ids [lindex $varccommits($curview,$a)]
		set arowend [expr {$arow + [llength $ids]}]
	    }
	    set id [lindex $ids [expr {$l - $arow}]]
	    if {![info exists fhighlights($id)]} {
		# this sets fhighlights($id) to -1
		askfilehighlight $l $id
	    }
	    if {$fhighlights($id) > 0} {
		set found $domore
		break
	    }
	    if {$fhighlights($id) < 0} {
		if {$domore} {
		    set domore 0
		    set findcurline [expr {$l - $find_dirn}]
		}
	    }
	}
    }
    if {$found || ($domore && !$moretodo)} {
	unset findcurline
	unset find_dirn
	notbusy finding
	set fprogcoord 0
	adjustprogress
	if {$found} {
	    findselectline $l
	} else {
	    bell
	}
	return 0
    }
    if {!$domore} {
	flushhighlights
    } else {
	set findcurline [expr {$l - $find_dirn}]
    }
    set n [expr {($findcurline - $findstartline) * $find_dirn - 1}]
    if {$n < 0} {
	incr n $numcommits
    }
    set fprogcoord [expr {$n * 1.0 / $numcommits}]
    adjustprogress
    return $domore
}

proc findselectline {l} {
    global findloc commentend ctext findcurline markingmatches gdttype

    set markingmatches 1
    set findcurline $l
    selectline $l 1
    if {$findloc == [mc "All fields"] || $findloc == [mc "Comments"]} {
	# highlight the matches in the comments
	set f [$ctext get 1.0 $commentend]
	set matches [findmatches $f]
	foreach match $matches {
	    set start [lindex $match 0]
	    set end [expr {[lindex $match 1] + 1}]
	    $ctext tag add found "1.0 + $start c" "1.0 + $end c"
	}
    }
    drawvisible
}

# mark the bits of a headline or author that match a find string
proc markmatches {canv l str tag matches font row} {
    global selectedline

    set bbox [$canv bbox $tag]
    set x0 [lindex $bbox 0]
    set y0 [lindex $bbox 1]
    set y1 [lindex $bbox 3]
    foreach match $matches {
	set start [lindex $match 0]
	set end [lindex $match 1]
	if {$start > $end} continue
	set xoff [font measure $font [string range $str 0 [expr {$start-1}]]]
	set xlen [font measure $font [string range $str 0 [expr {$end}]]]
	set t [$canv create rect [expr {$x0+$xoff}] $y0 \
		   [expr {$x0+$xlen+2}] $y1 \
		   -outline {} -tags [list match$l matches] -fill yellow]
	$canv lower $t
	if {[info exists selectedline] && $row == $selectedline} {
	    $canv raise $t secsel
	}
    }
}

proc unmarkmatches {} {
    global markingmatches

    allcanvs delete matches
    set markingmatches 0
    stopfinding
}

proc selcanvline {w x y} {
    global canv canvy0 ctext linespc
    global rowtextx
    set ymax [lindex [$canv cget -scrollregion] 3]
    if {$ymax == {}} return
    set yfrac [lindex [$canv yview] 0]
    set y [expr {$y + $yfrac * $ymax}]
    set l [expr {int(($y - $canvy0) / $linespc + 0.5)}]
    if {$l < 0} {
	set l 0
    }
    if {$w eq $canv} {
	set xmax [lindex [$canv cget -scrollregion] 2]
	set xleft [expr {[lindex [$canv xview] 0] * $xmax}]
	if {![info exists rowtextx($l)] || $xleft + $x < $rowtextx($l)} return
    }
    unmarkmatches
    selectline $l 1
}

proc commit_descriptor {p} {
    global commitinfo
    if {![info exists commitinfo($p)]} {
	getcommit $p
    }
    set l "..."
    if {[llength $commitinfo($p)] > 1} {
	set l [lindex $commitinfo($p) 0]
    }
    return "$p ($l)\n"
}

# append some text to the ctext widget, and make any SHA1 ID
# that we know about be a clickable link.
proc appendwithlinks {text tags} {
    global ctext linknum curview pendinglinks

    set start [$ctext index "end - 1c"]
    $ctext insert end $text $tags
    set links [regexp -indices -all -inline {[0-9a-f]{40}} $text]
    foreach l $links {
	set s [lindex $l 0]
	set e [lindex $l 1]
	set linkid [string range $text $s $e]
	incr e
	$ctext tag delete link$linknum
	$ctext tag add link$linknum "$start + $s c" "$start + $e c"
	setlink $linkid link$linknum
	incr linknum
    }
}

proc setlink {id lk} {
    global curview ctext pendinglinks commitinterest

    if {[commitinview $id $curview]} {
	$ctext tag conf $lk -foreground blue -underline 1
	$ctext tag bind $lk <1> [list selectline [rowofcommit $id] 1]
	$ctext tag bind $lk <Enter> {linkcursor %W 1}
	$ctext tag bind $lk <Leave> {linkcursor %W -1}
    } else {
	lappend pendinglinks($id) $lk
	lappend commitinterest($id) {makelink %I}
    }
}

proc makelink {id} {
    global pendinglinks

    if {![info exists pendinglinks($id)]} return
    foreach lk $pendinglinks($id) {
	setlink $id $lk
    }
    unset pendinglinks($id)
}

proc linkcursor {w inc} {
    global linkentercount curtextcursor

    if {[incr linkentercount $inc] > 0} {
	$w configure -cursor hand2
    } else {
	$w configure -cursor $curtextcursor
	if {$linkentercount < 0} {
	    set linkentercount 0
	}
    }
}

proc viewnextline {dir} {
    global canv linespc

    $canv delete hover
    set ymax [lindex [$canv cget -scrollregion] 3]
    set wnow [$canv yview]
    set wtop [expr {[lindex $wnow 0] * $ymax}]
    set newtop [expr {$wtop + $dir * $linespc}]
    if {$newtop < 0} {
	set newtop 0
    } elseif {$newtop > $ymax} {
	set newtop $ymax
    }
    allcanvs yview moveto [expr {$newtop * 1.0 / $ymax}]
}

# add a list of tag or branch names at position pos
# returns the number of names inserted
proc appendrefs {pos ids var} {
    global ctext linknum curview $var maxrefs

    if {[catch {$ctext index $pos}]} {
	return 0
    }
    $ctext conf -state normal
    $ctext delete $pos "$pos lineend"
    set tags {}
    foreach id $ids {
	foreach tag [set $var\($id\)] {
	    lappend tags [list $tag $id]
	}
    }
    if {[llength $tags] > $maxrefs} {
	$ctext insert $pos "many ([llength $tags])"
    } else {
	set tags [lsort -index 0 -decreasing $tags]
	set sep {}
	foreach ti $tags {
	    set id [lindex $ti 1]
	    set lk link$linknum
	    incr linknum
	    $ctext tag delete $lk
	    $ctext insert $pos $sep
	    $ctext insert $pos [lindex $ti 0] $lk
	    setlink $id $lk
	    set sep ", "
	}
    }
    $ctext conf -state disabled
    return [llength $tags]
}

# called when we have finished computing the nearby tags
proc dispneartags {delay} {
    global selectedline currentid showneartags tagphase

    if {![info exists selectedline] || !$showneartags} return
    after cancel dispnexttag
    if {$delay} {
	after 200 dispnexttag
	set tagphase -1
    } else {
	after idle dispnexttag
	set tagphase 0
    }
}

proc dispnexttag {} {
    global selectedline currentid showneartags tagphase ctext

    if {![info exists selectedline] || !$showneartags} return
    switch -- $tagphase {
	0 {
	    set dtags [desctags $currentid]
	    if {$dtags ne {}} {
		appendrefs precedes $dtags idtags
	    }
	}
	1 {
	    set atags [anctags $currentid]
	    if {$atags ne {}} {
		appendrefs follows $atags idtags
	    }
	}
	2 {
	    set dheads [descheads $currentid]
	    if {$dheads ne {}} {
		if {[appendrefs branch $dheads idheads] > 1
		    && [$ctext get "branch -3c"] eq "h"} {
		    # turn "Branch" into "Branches"
		    $ctext conf -state normal
		    $ctext insert "branch -2c" "es"
		    $ctext conf -state disabled
		}
	    }
	}
    }
    if {[incr tagphase] <= 2} {
	after idle dispnexttag
    }
}

proc make_secsel {l} {
    global linehtag linentag linedtag canv canv2 canv3

    if {![info exists linehtag($l)]} return
    $canv delete secsel
    set t [eval $canv create rect [$canv bbox $linehtag($l)] -outline {{}} \
	       -tags secsel -fill [$canv cget -selectbackground]]
    $canv lower $t
    $canv2 delete secsel
    set t [eval $canv2 create rect [$canv2 bbox $linentag($l)] -outline {{}} \
	       -tags secsel -fill [$canv2 cget -selectbackground]]
    $canv2 lower $t
    $canv3 delete secsel
    set t [eval $canv3 create rect [$canv3 bbox $linedtag($l)] -outline {{}} \
	       -tags secsel -fill [$canv3 cget -selectbackground]]
    $canv3 lower $t
}

proc selectline {l isnew} {
    global canv ctext commitinfo selectedline
    global canvy0 linespc parents children curview
    global currentid sha1entry
    global commentend idtags linknum
    global mergemax numcommits pending_select
    global cmitmode showneartags allcommits
    global targetrow targetid

    catch {unset pending_select}
    $canv delete hover
    normalline
    unsel_reflist
    stopfinding
    if {$l < 0 || $l >= $numcommits} return
    set y [expr {$canvy0 + $l * $linespc}]
    set ymax [lindex [$canv cget -scrollregion] 3]
    set ytop [expr {$y - $linespc - 1}]
    set ybot [expr {$y + $linespc + 1}]
    set wnow [$canv yview]
    set wtop [expr {[lindex $wnow 0] * $ymax}]
    set wbot [expr {[lindex $wnow 1] * $ymax}]
    set wh [expr {$wbot - $wtop}]
    set newtop $wtop
    if {$ytop < $wtop} {
	if {$ybot < $wtop} {
	    set newtop [expr {$y - $wh / 2.0}]
	} else {
	    set newtop $ytop
	    if {$newtop > $wtop - $linespc} {
		set newtop [expr {$wtop - $linespc}]
	    }
	}
    } elseif {$ybot > $wbot} {
	if {$ytop > $wbot} {
	    set newtop [expr {$y - $wh / 2.0}]
	} else {
	    set newtop [expr {$ybot - $wh}]
	    if {$newtop < $wtop + $linespc} {
		set newtop [expr {$wtop + $linespc}]
	    }
	}
    }
    if {$newtop != $wtop} {
	if {$newtop < 0} {
	    set newtop 0
	}
	allcanvs yview moveto [expr {$newtop * 1.0 / $ymax}]
	drawvisible
    }

    make_secsel $l

    set id [commitonrow $l]
    if {$isnew} {
	addtohistory [list selbyid $id]
    }

    set selectedline $l
    set currentid $id
    set targetid $id
    set targetrow $l
    $sha1entry delete 0 end
    $sha1entry insert 0 $id
    $sha1entry selection from 0
    $sha1entry selection to end
    rhighlight_sel $id

    $ctext conf -state normal
    clear_ctext
    set linknum 0
    set info $commitinfo($id)
    set date [formatdate [lindex $info 2]]
    $ctext insert end "[mc "Author"]: [lindex $info 1]  $date\n"
    set date [formatdate [lindex $info 4]]
    $ctext insert end "[mc "Committer"]: [lindex $info 3]  $date\n"
    if {[info exists idtags($id)]} {
	$ctext insert end [mc "Tags:"]
	foreach tag $idtags($id) {
	    $ctext insert end " $tag"
	}
	$ctext insert end "\n"
    }

    set headers {}
    set olds $parents($curview,$id)
    if {[llength $olds] > 1} {
	set np 0
	foreach p $olds {
	    if {$np >= $mergemax} {
		set tag mmax
	    } else {
		set tag m$np
	    }
	    $ctext insert end "[mc "Parent"]: " $tag
	    appendwithlinks [commit_descriptor $p] {}
	    incr np
	}
    } else {
	foreach p $olds {
	    append headers "[mc "Parent"]: [commit_descriptor $p]"
	}
    }

    foreach c $children($curview,$id) {
	append headers "[mc "Child"]:  [commit_descriptor $c]"
    }

    # make anything that looks like a SHA1 ID be a clickable link
    appendwithlinks $headers {}
    if {$showneartags} {
	if {![info exists allcommits]} {
	    getallcommits
	}
	$ctext insert end "[mc "Branch"]: "
	$ctext mark set branch "end -1c"
	$ctext mark gravity branch left
	$ctext insert end "\n[mc "Follows"]: "
	$ctext mark set follows "end -1c"
	$ctext mark gravity follows left
	$ctext insert end "\n[mc "Precedes"]: "
	$ctext mark set precedes "end -1c"
	$ctext mark gravity precedes left
	$ctext insert end "\n"
	dispneartags 1
    }
    $ctext insert end "\n"
    set comment [lindex $info 5]
    if {[string first "\r" $comment] >= 0} {
	set comment [string map {"\r" "\n    "} $comment]
    }
    appendwithlinks $comment {comment}

    $ctext tag remove found 1.0 end
    $ctext conf -state disabled
    set commentend [$ctext index "end - 1c"]

    init_flist [mc "Comments"]
    if {$cmitmode eq "tree"} {
	gettree $id
    } elseif {[llength $olds] <= 1} {
	startdiff $id
    } else {
	mergediff $id
    }
}

proc selfirstline {} {
    unmarkmatches
    selectline 0 1
}

proc sellastline {} {
    global numcommits
    unmarkmatches
    set l [expr {$numcommits - 1}]
    selectline $l 1
}

proc selnextline {dir} {
    global selectedline
    focus .
    if {![info exists selectedline]} return
    set l [expr {$selectedline + $dir}]
    unmarkmatches
    selectline $l 1
}

proc selnextpage {dir} {
    global canv linespc selectedline numcommits

    set lpp [expr {([winfo height $canv] - 2) / $linespc}]
    if {$lpp < 1} {
	set lpp 1
    }
    allcanvs yview scroll [expr {$dir * $lpp}] units
    drawvisible
    if {![info exists selectedline]} return
    set l [expr {$selectedline + $dir * $lpp}]
    if {$l < 0} {
	set l 0
    } elseif {$l >= $numcommits} {
        set l [expr $numcommits - 1]
    }
    unmarkmatches
    selectline $l 1
}

proc unselectline {} {
    global selectedline currentid

    catch {unset selectedline}
    catch {unset currentid}
    allcanvs delete secsel
    rhighlight_none
}

proc reselectline {} {
    global selectedline

    if {[info exists selectedline]} {
	selectline $selectedline 0
    }
}

proc addtohistory {cmd} {
    global history historyindex curview

    set elt [list $curview $cmd]
    if {$historyindex > 0
	&& [lindex $history [expr {$historyindex - 1}]] == $elt} {
	return
    }

    if {$historyindex < [llength $history]} {
	set history [lreplace $history $historyindex end $elt]
    } else {
	lappend history $elt
    }
    incr historyindex
    if {$historyindex > 1} {
	.tf.bar.leftbut conf -state normal
    } else {
	.tf.bar.leftbut conf -state disabled
    }
    .tf.bar.rightbut conf -state disabled
}

proc godo {elt} {
    global curview

    set view [lindex $elt 0]
    set cmd [lindex $elt 1]
    if {$curview != $view} {
	showview $view
    }
    eval $cmd
}

proc goback {} {
    global history historyindex
    focus .

    if {$historyindex > 1} {
	incr historyindex -1
	godo [lindex $history [expr {$historyindex - 1}]]
	.tf.bar.rightbut conf -state normal
    }
    if {$historyindex <= 1} {
	.tf.bar.leftbut conf -state disabled
    }
}

proc goforw {} {
    global history historyindex
    focus .

    if {$historyindex < [llength $history]} {
	set cmd [lindex $history $historyindex]
	incr historyindex
	godo $cmd
	.tf.bar.leftbut conf -state normal
    }
    if {$historyindex >= [llength $history]} {
	.tf.bar.rightbut conf -state disabled
    }
}

proc gettree {id} {
    global treefilelist treeidlist diffids diffmergeid treepending
    global nullid nullid2

    set diffids $id
    catch {unset diffmergeid}
    if {![info exists treefilelist($id)]} {
	if {![info exists treepending]} {
	    if {$id eq $nullid} {
		set cmd [list | git ls-files]
	    } elseif {$id eq $nullid2} {
		set cmd [list | git ls-files --stage -t]
	    } else {
		set cmd [list | git ls-tree -r $id]
	    }
	    if {[catch {set gtf [open $cmd r]}]} {
		return
	    }
	    set treepending $id
	    set treefilelist($id) {}
	    set treeidlist($id) {}
	    fconfigure $gtf -blocking 0
	    filerun $gtf [list gettreeline $gtf $id]
	}
    } else {
	setfilelist $id
    }
}

proc gettreeline {gtf id} {
    global treefilelist treeidlist treepending cmitmode diffids nullid nullid2

    set nl 0
    while {[incr nl] <= 1000 && [gets $gtf line] >= 0} {
	if {$diffids eq $nullid} {
	    set fname $line
	} else {
	    if {$diffids ne $nullid2 && [lindex $line 1] ne "blob"} continue
	    set i [string first "\t" $line]
	    if {$i < 0} continue
	    set sha1 [lindex $line 2]
	    set fname [string range $line [expr {$i+1}] end]
	    if {[string index $fname 0] eq "\""} {
		set fname [lindex $fname 0]
	    }
	    lappend treeidlist($id) $sha1
	}
	lappend treefilelist($id) $fname
    }
    if {![eof $gtf]} {
	return [expr {$nl >= 1000? 2: 1}]
    }
    close $gtf
    unset treepending
    if {$cmitmode ne "tree"} {
	if {![info exists diffmergeid]} {
	    gettreediffs $diffids
	}
    } elseif {$id ne $diffids} {
	gettree $diffids
    } else {
	setfilelist $id
    }
    return 0
}

proc showfile {f} {
    global treefilelist treeidlist diffids nullid nullid2
    global ctext commentend

    set i [lsearch -exact $treefilelist($diffids) $f]
    if {$i < 0} {
	puts "oops, $f not in list for id $diffids"
	return
    }
    if {$diffids eq $nullid} {
	if {[catch {set bf [open $f r]} err]} {
	    puts "oops, can't read $f: $err"
	    return
	}
    } else {
	set blob [lindex $treeidlist($diffids) $i]
	if {[catch {set bf [open [concat | git cat-file blob $blob] r]} err]} {
	    puts "oops, error reading blob $blob: $err"
	    return
	}
    }
    fconfigure $bf -blocking 0
    filerun $bf [list getblobline $bf $diffids]
    $ctext config -state normal
    clear_ctext $commentend
    $ctext insert end "\n"
    $ctext insert end "$f\n" filesep
    $ctext config -state disabled
    $ctext yview $commentend
    settabs 0
}

proc getblobline {bf id} {
    global diffids cmitmode ctext

    if {$id ne $diffids || $cmitmode ne "tree"} {
	catch {close $bf}
	return 0
    }
    $ctext config -state normal
    set nl 0
    while {[incr nl] <= 1000 && [gets $bf line] >= 0} {
	$ctext insert end "$line\n"
    }
    if {[eof $bf]} {
	# delete last newline
	$ctext delete "end - 2c" "end - 1c"
	close $bf
	return 0
    }
    $ctext config -state disabled
    return [expr {$nl >= 1000? 2: 1}]
}

proc mergediff {id} {
    global diffmergeid mdifffd
    global diffids
<<<<<<< HEAD
    global parents
=======
    global diffcontext
    global parentlist
>>>>>>> 6675ea42
    global limitdiffs viewfiles curview

    set diffmergeid $id
    set diffids $id
    # this doesn't seem to actually affect anything...
    set cmd [concat | git diff-tree --no-commit-id --cc -U$diffcontext $id]
    if {$limitdiffs && $viewfiles($curview) ne {}} {
	set cmd [concat $cmd -- $viewfiles($curview)]
    }
    if {[catch {set mdf [open $cmd r]} err]} {
	error_popup "[mc "Error getting merge diffs:"] $err"
	return
    }
    fconfigure $mdf -blocking 0
    set mdifffd($id) $mdf
    set np [llength $parents($curview,$id)]
    settabs $np
    filerun $mdf [list getmergediffline $mdf $id $np]
}

proc getmergediffline {mdf id np} {
    global diffmergeid ctext cflist mergemax
    global difffilestart mdifffd

    $ctext conf -state normal
    set nr 0
    while {[incr nr] <= 1000 && [gets $mdf line] >= 0} {
	if {![info exists diffmergeid] || $id != $diffmergeid
	    || $mdf != $mdifffd($id)} {
	    close $mdf
	    return 0
	}
	if {[regexp {^diff --cc (.*)} $line match fname]} {
	    # start of a new file
	    $ctext insert end "\n"
	    set here [$ctext index "end - 1c"]
	    lappend difffilestart $here
	    add_flist [list $fname]
	    set l [expr {(78 - [string length $fname]) / 2}]
	    set pad [string range "----------------------------------------" 1 $l]
	    $ctext insert end "$pad $fname $pad\n" filesep
	} elseif {[regexp {^@@} $line]} {
	    $ctext insert end "$line\n" hunksep
	} elseif {[regexp {^[0-9a-f]{40}$} $line] || [regexp {^index} $line]} {
	    # do nothing
	} else {
	    # parse the prefix - one ' ', '-' or '+' for each parent
	    set spaces {}
	    set minuses {}
	    set pluses {}
	    set isbad 0
	    for {set j 0} {$j < $np} {incr j} {
		set c [string range $line $j $j]
		if {$c == " "} {
		    lappend spaces $j
		} elseif {$c == "-"} {
		    lappend minuses $j
		} elseif {$c == "+"} {
		    lappend pluses $j
		} else {
		    set isbad 1
		    break
		}
	    }
	    set tags {}
	    set num {}
	    if {!$isbad && $minuses ne {} && $pluses eq {}} {
		# line doesn't appear in result, parents in $minuses have the line
		set num [lindex $minuses 0]
	    } elseif {!$isbad && $pluses ne {} && $minuses eq {}} {
		# line appears in result, parents in $pluses don't have the line
		lappend tags mresult
		set num [lindex $spaces 0]
	    }
	    if {$num ne {}} {
		if {$num >= $mergemax} {
		    set num "max"
		}
		lappend tags m$num
	    }
	    $ctext insert end "$line\n" $tags
	}
    }
    $ctext conf -state disabled
    if {[eof $mdf]} {
	close $mdf
	return 0
    }
    return [expr {$nr >= 1000? 2: 1}]
}

proc startdiff {ids} {
    global treediffs diffids treepending diffmergeid nullid nullid2

    settabs 1
    set diffids $ids
    catch {unset diffmergeid}
    if {![info exists treediffs($ids)] ||
	[lsearch -exact $ids $nullid] >= 0 ||
	[lsearch -exact $ids $nullid2] >= 0} {
	if {![info exists treepending]} {
	    gettreediffs $ids
	}
    } else {
	addtocflist $ids
    }
}

proc path_filter {filter name} {
    foreach p $filter {
	set l [string length $p]
	if {[string index $p end] eq "/"} {
	    if {[string compare -length $l $p $name] == 0} {
		return 1
	    }
	} else {
	    if {[string compare -length $l $p $name] == 0 &&
		([string length $name] == $l ||
		 [string index $name $l] eq "/")} {
		return 1
	    }
	}
    }
    return 0
}

proc addtocflist {ids} {
    global treediffs

    add_flist $treediffs($ids)
    getblobdiffs $ids
}

proc diffcmd {ids flags} {
    global nullid nullid2

    set i [lsearch -exact $ids $nullid]
    set j [lsearch -exact $ids $nullid2]
    if {$i >= 0} {
	if {[llength $ids] > 1 && $j < 0} {
	    # comparing working directory with some specific revision
	    set cmd [concat | git diff-index $flags]
	    if {$i == 0} {
		lappend cmd -R [lindex $ids 1]
	    } else {
		lappend cmd [lindex $ids 0]
	    }
	} else {
	    # comparing working directory with index
	    set cmd [concat | git diff-files $flags]
	    if {$j == 1} {
		lappend cmd -R
	    }
	}
    } elseif {$j >= 0} {
	set cmd [concat | git diff-index --cached $flags]
	if {[llength $ids] > 1} {
	    # comparing index with specific revision
	    if {$i == 0} {
		lappend cmd -R [lindex $ids 1]
	    } else {
		lappend cmd [lindex $ids 0]
	    }
	} else {
	    # comparing index with HEAD
	    lappend cmd HEAD
	}
    } else {
	set cmd [concat | git diff-tree -r $flags $ids]
    }
    return $cmd
}

proc gettreediffs {ids} {
    global treediff treepending

    set treepending $ids
    set treediff {}
    if {[catch {set gdtf [open [diffcmd $ids {--no-commit-id}] r]}]} return
    fconfigure $gdtf -blocking 0
    filerun $gdtf [list gettreediffline $gdtf $ids]
}

proc gettreediffline {gdtf ids} {
    global treediff treediffs treepending diffids diffmergeid
    global cmitmode viewfiles curview limitdiffs

    set nr 0
    while {[incr nr] <= 1000 && [gets $gdtf line] >= 0} {
	set i [string first "\t" $line]
	if {$i >= 0} {
	    set file [string range $line [expr {$i+1}] end]
	    if {[string index $file 0] eq "\""} {
		set file [lindex $file 0]
	    }
	    lappend treediff $file
	}
    }
    if {![eof $gdtf]} {
	return [expr {$nr >= 1000? 2: 1}]
    }
    close $gdtf
    if {$limitdiffs && $viewfiles($curview) ne {}} {
	set flist {}
	foreach f $treediff {
	    if {[path_filter $viewfiles($curview) $f]} {
		lappend flist $f
	    }
	}
	set treediffs($ids) $flist
    } else {
	set treediffs($ids) $treediff
    }
    unset treepending
    if {$cmitmode eq "tree"} {
	gettree $diffids
    } elseif {$ids != $diffids} {
	if {![info exists diffmergeid]} {
	    gettreediffs $diffids
	}
    } else {
	addtocflist $ids
    }
    return 0
}

# empty string or positive integer
proc diffcontextvalidate {v} {
    return [regexp {^(|[1-9][0-9]*)$} $v]
}

proc diffcontextchange {n1 n2 op} {
    global diffcontextstring diffcontext

    if {[string is integer -strict $diffcontextstring]} {
	if {$diffcontextstring > 0} {
	    set diffcontext $diffcontextstring
	    reselectline
	}
    }
}

proc changeignorespace {} {
    reselectline
}

proc getblobdiffs {ids} {
    global blobdifffd diffids env
    global diffinhdr treediffs
    global diffcontext
    global ignorespace
    global limitdiffs viewfiles curview

    set cmd [diffcmd $ids "-p -C --no-commit-id -U$diffcontext"]
    if {$ignorespace} {
	append cmd " -w"
    }
    if {$limitdiffs && $viewfiles($curview) ne {}} {
	set cmd [concat $cmd -- $viewfiles($curview)]
    }
    if {[catch {set bdf [open $cmd r]} err]} {
	puts "error getting diffs: $err"
	return
    }
    set diffinhdr 0
    fconfigure $bdf -blocking 0
    set blobdifffd($ids) $bdf
    filerun $bdf [list getblobdiffline $bdf $diffids]
}

proc setinlist {var i val} {
    global $var

    while {[llength [set $var]] < $i} {
	lappend $var {}
    }
    if {[llength [set $var]] == $i} {
	lappend $var $val
    } else {
	lset $var $i $val
    }
}

proc makediffhdr {fname ids} {
    global ctext curdiffstart treediffs

    set i [lsearch -exact $treediffs($ids) $fname]
    if {$i >= 0} {
	setinlist difffilestart $i $curdiffstart
    }
    set l [expr {(78 - [string length $fname]) / 2}]
    set pad [string range "----------------------------------------" 1 $l]
    $ctext insert $curdiffstart "$pad $fname $pad" filesep
}

proc getblobdiffline {bdf ids} {
    global diffids blobdifffd ctext curdiffstart
    global diffnexthead diffnextnote difffilestart
    global diffinhdr treediffs

    set nr 0
    $ctext conf -state normal
    while {[incr nr] <= 1000 && [gets $bdf line] >= 0} {
	if {$ids != $diffids || $bdf != $blobdifffd($ids)} {
	    close $bdf
	    return 0
	}
	if {![string compare -length 11 "diff --git " $line]} {
	    # trim off "diff --git "
	    set line [string range $line 11 end]
	    set diffinhdr 1
	    # start of a new file
	    $ctext insert end "\n"
	    set curdiffstart [$ctext index "end - 1c"]
	    $ctext insert end "\n" filesep
	    # If the name hasn't changed the length will be odd,
	    # the middle char will be a space, and the two bits either
	    # side will be a/name and b/name, or "a/name" and "b/name".
	    # If the name has changed we'll get "rename from" and
	    # "rename to" or "copy from" and "copy to" lines following this,
	    # and we'll use them to get the filenames.
	    # This complexity is necessary because spaces in the filename(s)
	    # don't get escaped.
	    set l [string length $line]
	    set i [expr {$l / 2}]
	    if {!(($l & 1) && [string index $line $i] eq " " &&
		  [string range $line 2 [expr {$i - 1}]] eq \
		      [string range $line [expr {$i + 3}] end])} {
		continue
	    }
	    # unescape if quoted and chop off the a/ from the front
	    if {[string index $line 0] eq "\""} {
		set fname [string range [lindex $line 0] 2 end]
	    } else {
		set fname [string range $line 2 [expr {$i - 1}]]
	    }
	    makediffhdr $fname $ids

	} elseif {[regexp {^@@ -([0-9]+)(,[0-9]+)? \+([0-9]+)(,[0-9]+)? @@(.*)} \
		       $line match f1l f1c f2l f2c rest]} {
	    $ctext insert end "$line\n" hunksep
	    set diffinhdr 0

	} elseif {$diffinhdr} {
	    if {![string compare -length 12 "rename from " $line]} {
		set fname [string range $line [expr 6 + [string first " from " $line] ] end]
		if {[string index $fname 0] eq "\""} {
		    set fname [lindex $fname 0]
		}
		set i [lsearch -exact $treediffs($ids) $fname]
		if {$i >= 0} {
		    setinlist difffilestart $i $curdiffstart
		}
	    } elseif {![string compare -length 10 $line "rename to "] ||
		      ![string compare -length 8 $line "copy to "]} {
		set fname [string range $line [expr 4 + [string first " to " $line] ] end]
		if {[string index $fname 0] eq "\""} {
		    set fname [lindex $fname 0]
		}
		makediffhdr $fname $ids
	    } elseif {[string compare -length 3 $line "---"] == 0} {
		# do nothing
		continue
	    } elseif {[string compare -length 3 $line "+++"] == 0} {
		set diffinhdr 0
		continue
	    }
	    $ctext insert end "$line\n" filesep

	} else {
	    set x [string range $line 0 0]
	    if {$x == "-" || $x == "+"} {
		set tag [expr {$x == "+"}]
		$ctext insert end "$line\n" d$tag
	    } elseif {$x == " "} {
		$ctext insert end "$line\n"
	    } else {
		# "\ No newline at end of file",
		# or something else we don't recognize
		$ctext insert end "$line\n" hunksep
	    }
	}
    }
    $ctext conf -state disabled
    if {[eof $bdf]} {
	close $bdf
	return 0
    }
    return [expr {$nr >= 1000? 2: 1}]
}

proc changediffdisp {} {
    global ctext diffelide

    $ctext tag conf d0 -elide [lindex $diffelide 0]
    $ctext tag conf d1 -elide [lindex $diffelide 1]
}

proc prevfile {} {
    global difffilestart ctext
    set prev [lindex $difffilestart 0]
    set here [$ctext index @0,0]
    foreach loc $difffilestart {
	if {[$ctext compare $loc >= $here]} {
	    $ctext yview $prev
	    return
	}
	set prev $loc
    }
    $ctext yview $prev
}

proc nextfile {} {
    global difffilestart ctext
    set here [$ctext index @0,0]
    foreach loc $difffilestart {
	if {[$ctext compare $loc > $here]} {
	    $ctext yview $loc
	    return
	}
    }
}

proc clear_ctext {{first 1.0}} {
    global ctext smarktop smarkbot
    global pendinglinks

    set l [lindex [split $first .] 0]
    if {![info exists smarktop] || [$ctext compare $first < $smarktop.0]} {
	set smarktop $l
    }
    if {![info exists smarkbot] || [$ctext compare $first < $smarkbot.0]} {
	set smarkbot $l
    }
    $ctext delete $first end
    if {$first eq "1.0"} {
	catch {unset pendinglinks}
    }
}

proc settabs {{firstab {}}} {
    global firsttabstop tabstop ctext have_tk85

    if {$firstab ne {} && $have_tk85} {
	set firsttabstop $firstab
    }
    set w [font measure textfont "0"]
    if {$firsttabstop != 0} {
	$ctext conf -tabs [list [expr {($firsttabstop + $tabstop) * $w}] \
			       [expr {($firsttabstop + 2 * $tabstop) * $w}]]
    } elseif {$have_tk85 || $tabstop != 8} {
	$ctext conf -tabs [expr {$tabstop * $w}]
    } else {
	$ctext conf -tabs {}
    }
}

proc incrsearch {name ix op} {
    global ctext searchstring searchdirn

    $ctext tag remove found 1.0 end
    if {[catch {$ctext index anchor}]} {
	# no anchor set, use start of selection, or of visible area
	set sel [$ctext tag ranges sel]
	if {$sel ne {}} {
	    $ctext mark set anchor [lindex $sel 0]
	} elseif {$searchdirn eq "-forwards"} {
	    $ctext mark set anchor @0,0
	} else {
	    $ctext mark set anchor @0,[winfo height $ctext]
	}
    }
    if {$searchstring ne {}} {
	set here [$ctext search $searchdirn -- $searchstring anchor]
	if {$here ne {}} {
	    $ctext see $here
	}
	searchmarkvisible 1
    }
}

proc dosearch {} {
    global sstring ctext searchstring searchdirn

    focus $sstring
    $sstring icursor end
    set searchdirn -forwards
    if {$searchstring ne {}} {
	set sel [$ctext tag ranges sel]
	if {$sel ne {}} {
	    set start "[lindex $sel 0] + 1c"
	} elseif {[catch {set start [$ctext index anchor]}]} {
	    set start "@0,0"
	}
	set match [$ctext search -count mlen -- $searchstring $start]
	$ctext tag remove sel 1.0 end
	if {$match eq {}} {
	    bell
	    return
	}
	$ctext see $match
	set mend "$match + $mlen c"
	$ctext tag add sel $match $mend
	$ctext mark unset anchor
    }
}

proc dosearchback {} {
    global sstring ctext searchstring searchdirn

    focus $sstring
    $sstring icursor end
    set searchdirn -backwards
    if {$searchstring ne {}} {
	set sel [$ctext tag ranges sel]
	if {$sel ne {}} {
	    set start [lindex $sel 0]
	} elseif {[catch {set start [$ctext index anchor]}]} {
	    set start @0,[winfo height $ctext]
	}
	set match [$ctext search -backwards -count ml -- $searchstring $start]
	$ctext tag remove sel 1.0 end
	if {$match eq {}} {
	    bell
	    return
	}
	$ctext see $match
	set mend "$match + $ml c"
	$ctext tag add sel $match $mend
	$ctext mark unset anchor
    }
}

proc searchmark {first last} {
    global ctext searchstring

    set mend $first.0
    while {1} {
	set match [$ctext search -count mlen -- $searchstring $mend $last.end]
	if {$match eq {}} break
	set mend "$match + $mlen c"
	$ctext tag add found $match $mend
    }
}

proc searchmarkvisible {doall} {
    global ctext smarktop smarkbot

    set topline [lindex [split [$ctext index @0,0] .] 0]
    set botline [lindex [split [$ctext index @0,[winfo height $ctext]] .] 0]
    if {$doall || $botline < $smarktop || $topline > $smarkbot} {
	# no overlap with previous
	searchmark $topline $botline
	set smarktop $topline
	set smarkbot $botline
    } else {
	if {$topline < $smarktop} {
	    searchmark $topline [expr {$smarktop-1}]
	    set smarktop $topline
	}
	if {$botline > $smarkbot} {
	    searchmark [expr {$smarkbot+1}] $botline
	    set smarkbot $botline
	}
    }
}

proc scrolltext {f0 f1} {
    global searchstring

    .bleft.sb set $f0 $f1
    if {$searchstring ne {}} {
	searchmarkvisible 0
    }
}

proc setcoords {} {
    global linespc charspc canvx0 canvy0
    global xspc1 xspc2 lthickness

    set linespc [font metrics mainfont -linespace]
    set charspc [font measure mainfont "m"]
    set canvy0 [expr {int(3 + 0.5 * $linespc)}]
    set canvx0 [expr {int(3 + 0.5 * $linespc)}]
    set lthickness [expr {int($linespc / 9) + 1}]
    set xspc1(0) $linespc
    set xspc2 $linespc
}

proc redisplay {} {
    global canv
    global selectedline

    set ymax [lindex [$canv cget -scrollregion] 3]
    if {$ymax eq {} || $ymax == 0} return
    set span [$canv yview]
    clear_display
    setcanvscroll
    allcanvs yview moveto [lindex $span 0]
    drawvisible
    if {[info exists selectedline]} {
	selectline $selectedline 0
	allcanvs yview moveto [lindex $span 0]
    }
}

proc parsefont {f n} {
    global fontattr

    set fontattr($f,family) [lindex $n 0]
    set s [lindex $n 1]
    if {$s eq {} || $s == 0} {
	set s 10
    } elseif {$s < 0} {
	set s [expr {int(-$s / [winfo fpixels . 1p] + 0.5)}]
    }
    set fontattr($f,size) $s
    set fontattr($f,weight) normal
    set fontattr($f,slant) roman
    foreach style [lrange $n 2 end] {
	switch -- $style {
	    "normal" -
	    "bold"   {set fontattr($f,weight) $style}
	    "roman" -
	    "italic" {set fontattr($f,slant) $style}
	}
    }
}

proc fontflags {f {isbold 0}} {
    global fontattr

    return [list -family $fontattr($f,family) -size $fontattr($f,size) \
		-weight [expr {$isbold? "bold": $fontattr($f,weight)}] \
		-slant $fontattr($f,slant)]
}

proc fontname {f} {
    global fontattr

    set n [list $fontattr($f,family) $fontattr($f,size)]
    if {$fontattr($f,weight) eq "bold"} {
	lappend n "bold"
    }
    if {$fontattr($f,slant) eq "italic"} {
	lappend n "italic"
    }
    return $n
}

proc incrfont {inc} {
    global mainfont textfont ctext canv cflist showrefstop
    global stopped entries fontattr

    unmarkmatches
    set s $fontattr(mainfont,size)
    incr s $inc
    if {$s < 1} {
	set s 1
    }
    set fontattr(mainfont,size) $s
    font config mainfont -size $s
    font config mainfontbold -size $s
    set mainfont [fontname mainfont]
    set s $fontattr(textfont,size)
    incr s $inc
    if {$s < 1} {
	set s 1
    }
    set fontattr(textfont,size) $s
    font config textfont -size $s
    font config textfontbold -size $s
    set textfont [fontname textfont]
    setcoords
    settabs
    redisplay
}

proc clearsha1 {} {
    global sha1entry sha1string
    if {[string length $sha1string] == 40} {
	$sha1entry delete 0 end
    }
}

proc sha1change {n1 n2 op} {
    global sha1string currentid sha1but
    if {$sha1string == {}
	|| ([info exists currentid] && $sha1string == $currentid)} {
	set state disabled
    } else {
	set state normal
    }
    if {[$sha1but cget -state] == $state} return
    if {$state == "normal"} {
	$sha1but conf -state normal -relief raised -text "[mc "Goto:"] "
    } else {
	$sha1but conf -state disabled -relief flat -text "[mc "SHA1 ID:"] "
    }
}

proc gotocommit {} {
    global sha1string tagids headids curview varcid

    if {$sha1string == {}
	|| ([info exists currentid] && $sha1string == $currentid)} return
    if {[info exists tagids($sha1string)]} {
	set id $tagids($sha1string)
    } elseif {[info exists headids($sha1string)]} {
	set id $headids($sha1string)
    } else {
	set id [string tolower $sha1string]
	if {[regexp {^[0-9a-f]{4,39}$} $id]} {
	    set matches [array names varcid "$curview,$id*"]
	    if {$matches ne {}} {
		if {[llength $matches] > 1} {
		    error_popup [mc "Short SHA1 id %s is ambiguous" $id]
		    return
		}
		set id [lindex [split [lindex $matches 0] ","] 1]
	    }
	}
    }
    if {[commitinview $id $curview]} {
	selectline [rowofcommit $id] 1
	return
    }
    if {[regexp {^[0-9a-fA-F]{4,}$} $sha1string]} {
	set msg [mc "SHA1 id %s is not known" $sha1string]
    } else {
	set msg [mc "Tag/Head %s is not known" $sha1string]
    }
    error_popup $msg
}

proc lineenter {x y id} {
    global hoverx hovery hoverid hovertimer
    global commitinfo canv

    if {![info exists commitinfo($id)] && ![getcommit $id]} return
    set hoverx $x
    set hovery $y
    set hoverid $id
    if {[info exists hovertimer]} {
	after cancel $hovertimer
    }
    set hovertimer [after 500 linehover]
    $canv delete hover
}

proc linemotion {x y id} {
    global hoverx hovery hoverid hovertimer

    if {[info exists hoverid] && $id == $hoverid} {
	set hoverx $x
	set hovery $y
	if {[info exists hovertimer]} {
	    after cancel $hovertimer
	}
	set hovertimer [after 500 linehover]
    }
}

proc lineleave {id} {
    global hoverid hovertimer canv

    if {[info exists hoverid] && $id == $hoverid} {
	$canv delete hover
	if {[info exists hovertimer]} {
	    after cancel $hovertimer
	    unset hovertimer
	}
	unset hoverid
    }
}

proc linehover {} {
    global hoverx hovery hoverid hovertimer
    global canv linespc lthickness
    global commitinfo

    set text [lindex $commitinfo($hoverid) 0]
    set ymax [lindex [$canv cget -scrollregion] 3]
    if {$ymax == {}} return
    set yfrac [lindex [$canv yview] 0]
    set x [expr {$hoverx + 2 * $linespc}]
    set y [expr {$hovery + $yfrac * $ymax - $linespc / 2}]
    set x0 [expr {$x - 2 * $lthickness}]
    set y0 [expr {$y - 2 * $lthickness}]
    set x1 [expr {$x + [font measure mainfont $text] + 2 * $lthickness}]
    set y1 [expr {$y + $linespc + 2 * $lthickness}]
    set t [$canv create rectangle $x0 $y0 $x1 $y1 \
	       -fill \#ffff80 -outline black -width 1 -tags hover]
    $canv raise $t
    set t [$canv create text $x $y -anchor nw -text $text -tags hover \
	       -font mainfont]
    $canv raise $t
}

proc clickisonarrow {id y} {
    global lthickness

    set ranges [rowranges $id]
    set thresh [expr {2 * $lthickness + 6}]
    set n [expr {[llength $ranges] - 1}]
    for {set i 1} {$i < $n} {incr i} {
	set row [lindex $ranges $i]
	if {abs([yc $row] - $y) < $thresh} {
	    return $i
	}
    }
    return {}
}

proc arrowjump {id n y} {
    global canv

    # 1 <-> 2, 3 <-> 4, etc...
    set n [expr {(($n - 1) ^ 1) + 1}]
    set row [lindex [rowranges $id] $n]
    set yt [yc $row]
    set ymax [lindex [$canv cget -scrollregion] 3]
    if {$ymax eq {} || $ymax <= 0} return
    set view [$canv yview]
    set yspan [expr {[lindex $view 1] - [lindex $view 0]}]
    set yfrac [expr {$yt / $ymax - $yspan / 2}]
    if {$yfrac < 0} {
	set yfrac 0
    }
    allcanvs yview moveto $yfrac
}

proc lineclick {x y id isnew} {
    global ctext commitinfo children canv thickerline curview

    if {![info exists commitinfo($id)] && ![getcommit $id]} return
    unmarkmatches
    unselectline
    normalline
    $canv delete hover
    # draw this line thicker than normal
    set thickerline $id
    drawlines $id
    if {$isnew} {
	set ymax [lindex [$canv cget -scrollregion] 3]
	if {$ymax eq {}} return
	set yfrac [lindex [$canv yview] 0]
	set y [expr {$y + $yfrac * $ymax}]
    }
    set dirn [clickisonarrow $id $y]
    if {$dirn ne {}} {
	arrowjump $id $dirn $y
	return
    }

    if {$isnew} {
	addtohistory [list lineclick $x $y $id 0]
    }
    # fill the details pane with info about this line
    $ctext conf -state normal
    clear_ctext
    settabs 0
    $ctext insert end "[mc "Parent"]:\t"
    $ctext insert end $id link0
    setlink $id link0
    set info $commitinfo($id)
    $ctext insert end "\n\t[lindex $info 0]\n"
    $ctext insert end "\t[mc "Author"]:\t[lindex $info 1]\n"
    set date [formatdate [lindex $info 2]]
    $ctext insert end "\t[mc "Date"]:\t$date\n"
    set kids $children($curview,$id)
    if {$kids ne {}} {
	$ctext insert end "\n[mc "Children"]:"
	set i 0
	foreach child $kids {
	    incr i
	    if {![info exists commitinfo($child)] && ![getcommit $child]} continue
	    set info $commitinfo($child)
	    $ctext insert end "\n\t"
	    $ctext insert end $child link$i
	    setlink $child link$i
	    $ctext insert end "\n\t[lindex $info 0]"
	    $ctext insert end "\n\t[mc "Author"]:\t[lindex $info 1]"
	    set date [formatdate [lindex $info 2]]
	    $ctext insert end "\n\t[mc "Date"]:\t$date\n"
	}
    }
    $ctext conf -state disabled
    init_flist {}
}

proc normalline {} {
    global thickerline
    if {[info exists thickerline]} {
	set id $thickerline
	unset thickerline
	drawlines $id
    }
}

proc selbyid {id} {
    global curview
    if {[commitinview $id $curview]} {
	selectline [rowofcommit $id] 1
    }
}

proc mstime {} {
    global startmstime
    if {![info exists startmstime]} {
	set startmstime [clock clicks -milliseconds]
    }
    return [format "%.3f" [expr {([clock click -milliseconds] - $startmstime) / 1000.0}]]
}

proc rowmenu {x y id} {
    global rowctxmenu selectedline rowmenuid curview
    global nullid nullid2 fakerowmenu mainhead

    stopfinding
    set rowmenuid $id
    if {![info exists selectedline]
	|| [rowofcommit $id] eq $selectedline} {
	set state disabled
    } else {
	set state normal
    }
    if {$id ne $nullid && $id ne $nullid2} {
	set menu $rowctxmenu
	$menu entryconfigure 7 -label [mc "Reset %s branch to here" $mainhead]
    } else {
	set menu $fakerowmenu
    }
    $menu entryconfigure [mc "Diff this -> selected"] -state $state
    $menu entryconfigure [mc "Diff selected -> this"] -state $state
    $menu entryconfigure [mc "Make patch"] -state $state
    tk_popup $menu $x $y
}

proc diffvssel {dirn} {
    global rowmenuid selectedline

    if {![info exists selectedline]} return
    if {$dirn} {
	set oldid [commitonrow $selectedline]
	set newid $rowmenuid
    } else {
	set oldid $rowmenuid
	set newid [commitonrow $selectedline]
    }
    addtohistory [list doseldiff $oldid $newid]
    doseldiff $oldid $newid
}

proc doseldiff {oldid newid} {
    global ctext
    global commitinfo

    $ctext conf -state normal
    clear_ctext
    init_flist [mc "Top"]
    $ctext insert end "[mc "From"] "
    $ctext insert end $oldid link0
    setlink $oldid link0
    $ctext insert end "\n     "
    $ctext insert end [lindex $commitinfo($oldid) 0]
    $ctext insert end "\n\n[mc "To"]   "
    $ctext insert end $newid link1
    setlink $newid link1
    $ctext insert end "\n     "
    $ctext insert end [lindex $commitinfo($newid) 0]
    $ctext insert end "\n"
    $ctext conf -state disabled
    $ctext tag remove found 1.0 end
    startdiff [list $oldid $newid]
}

proc mkpatch {} {
    global rowmenuid currentid commitinfo patchtop patchnum

    if {![info exists currentid]} return
    set oldid $currentid
    set oldhead [lindex $commitinfo($oldid) 0]
    set newid $rowmenuid
    set newhead [lindex $commitinfo($newid) 0]
    set top .patch
    set patchtop $top
    catch {destroy $top}
    toplevel $top
    label $top.title -text [mc "Generate patch"]
    grid $top.title - -pady 10
    label $top.from -text [mc "From:"]
    entry $top.fromsha1 -width 40 -relief flat
    $top.fromsha1 insert 0 $oldid
    $top.fromsha1 conf -state readonly
    grid $top.from $top.fromsha1 -sticky w
    entry $top.fromhead -width 60 -relief flat
    $top.fromhead insert 0 $oldhead
    $top.fromhead conf -state readonly
    grid x $top.fromhead -sticky w
    label $top.to -text [mc "To:"]
    entry $top.tosha1 -width 40 -relief flat
    $top.tosha1 insert 0 $newid
    $top.tosha1 conf -state readonly
    grid $top.to $top.tosha1 -sticky w
    entry $top.tohead -width 60 -relief flat
    $top.tohead insert 0 $newhead
    $top.tohead conf -state readonly
    grid x $top.tohead -sticky w
    button $top.rev -text [mc "Reverse"] -command mkpatchrev -padx 5
    grid $top.rev x -pady 10
    label $top.flab -text [mc "Output file:"]
    entry $top.fname -width 60
    $top.fname insert 0 [file normalize "patch$patchnum.patch"]
    incr patchnum
    grid $top.flab $top.fname -sticky w
    frame $top.buts
    button $top.buts.gen -text [mc "Generate"] -command mkpatchgo
    button $top.buts.can -text [mc "Cancel"] -command mkpatchcan
    grid $top.buts.gen $top.buts.can
    grid columnconfigure $top.buts 0 -weight 1 -uniform a
    grid columnconfigure $top.buts 1 -weight 1 -uniform a
    grid $top.buts - -pady 10 -sticky ew
    focus $top.fname
}

proc mkpatchrev {} {
    global patchtop

    set oldid [$patchtop.fromsha1 get]
    set oldhead [$patchtop.fromhead get]
    set newid [$patchtop.tosha1 get]
    set newhead [$patchtop.tohead get]
    foreach e [list fromsha1 fromhead tosha1 tohead] \
	    v [list $newid $newhead $oldid $oldhead] {
	$patchtop.$e conf -state normal
	$patchtop.$e delete 0 end
	$patchtop.$e insert 0 $v
	$patchtop.$e conf -state readonly
    }
}

proc mkpatchgo {} {
    global patchtop nullid nullid2

    set oldid [$patchtop.fromsha1 get]
    set newid [$patchtop.tosha1 get]
    set fname [$patchtop.fname get]
    set cmd [diffcmd [list $oldid $newid] -p]
    # trim off the initial "|"
    set cmd [lrange $cmd 1 end]
    lappend cmd >$fname &
    if {[catch {eval exec $cmd} err]} {
	error_popup "[mc "Error creating patch:"] $err"
    }
    catch {destroy $patchtop}
    unset patchtop
}

proc mkpatchcan {} {
    global patchtop

    catch {destroy $patchtop}
    unset patchtop
}

proc mktag {} {
    global rowmenuid mktagtop commitinfo

    set top .maketag
    set mktagtop $top
    catch {destroy $top}
    toplevel $top
    label $top.title -text [mc "Create tag"]
    grid $top.title - -pady 10
    label $top.id -text [mc "ID:"]
    entry $top.sha1 -width 40 -relief flat
    $top.sha1 insert 0 $rowmenuid
    $top.sha1 conf -state readonly
    grid $top.id $top.sha1 -sticky w
    entry $top.head -width 60 -relief flat
    $top.head insert 0 [lindex $commitinfo($rowmenuid) 0]
    $top.head conf -state readonly
    grid x $top.head -sticky w
    label $top.tlab -text [mc "Tag name:"]
    entry $top.tag -width 60
    grid $top.tlab $top.tag -sticky w
    frame $top.buts
    button $top.buts.gen -text [mc "Create"] -command mktaggo
    button $top.buts.can -text [mc "Cancel"] -command mktagcan
    grid $top.buts.gen $top.buts.can
    grid columnconfigure $top.buts 0 -weight 1 -uniform a
    grid columnconfigure $top.buts 1 -weight 1 -uniform a
    grid $top.buts - -pady 10 -sticky ew
    focus $top.tag
}

proc domktag {} {
    global mktagtop env tagids idtags

    set id [$mktagtop.sha1 get]
    set tag [$mktagtop.tag get]
    if {$tag == {}} {
	error_popup [mc "No tag name specified"]
	return
    }
    if {[info exists tagids($tag)]} {
	error_popup [mc "Tag \"%s\" already exists" $tag]
	return
    }
    if {[catch {
	exec git tag $tag $id
    } err]} {
	error_popup "[mc "Error creating tag:"] $err"
	return
    }

    set tagids($tag) $id
    lappend idtags($id) $tag
    redrawtags $id
    addedtag $id
    dispneartags 0
    run refill_reflist
}

proc redrawtags {id} {
    global canv linehtag idpos currentid curview
    global canvxmax iddrawn

    if {![commitinview $id $curview]} return
    if {![info exists iddrawn($id)]} return
    set row [rowofcommit $id]
    $canv delete tag.$id
    set xt [eval drawtags $id $idpos($id)]
    $canv coords $linehtag($row) $xt [lindex $idpos($id) 2]
    set text [$canv itemcget $linehtag($row) -text]
    set font [$canv itemcget $linehtag($row) -font]
    set xr [expr {$xt + [font measure $font $text]}]
    if {$xr > $canvxmax} {
	set canvxmax $xr
	setcanvscroll
    }
    if {[info exists currentid] && $currentid == $id} {
	make_secsel $row
    }
}

proc mktagcan {} {
    global mktagtop

    catch {destroy $mktagtop}
    unset mktagtop
}

proc mktaggo {} {
    domktag
    mktagcan
}

proc writecommit {} {
    global rowmenuid wrcomtop commitinfo wrcomcmd

    set top .writecommit
    set wrcomtop $top
    catch {destroy $top}
    toplevel $top
    label $top.title -text [mc "Write commit to file"]
    grid $top.title - -pady 10
    label $top.id -text [mc "ID:"]
    entry $top.sha1 -width 40 -relief flat
    $top.sha1 insert 0 $rowmenuid
    $top.sha1 conf -state readonly
    grid $top.id $top.sha1 -sticky w
    entry $top.head -width 60 -relief flat
    $top.head insert 0 [lindex $commitinfo($rowmenuid) 0]
    $top.head conf -state readonly
    grid x $top.head -sticky w
    label $top.clab -text [mc "Command:"]
    entry $top.cmd -width 60 -textvariable wrcomcmd
    grid $top.clab $top.cmd -sticky w -pady 10
    label $top.flab -text [mc "Output file:"]
    entry $top.fname -width 60
    $top.fname insert 0 [file normalize "commit-[string range $rowmenuid 0 6]"]
    grid $top.flab $top.fname -sticky w
    frame $top.buts
    button $top.buts.gen -text [mc "Write"] -command wrcomgo
    button $top.buts.can -text [mc "Cancel"] -command wrcomcan
    grid $top.buts.gen $top.buts.can
    grid columnconfigure $top.buts 0 -weight 1 -uniform a
    grid columnconfigure $top.buts 1 -weight 1 -uniform a
    grid $top.buts - -pady 10 -sticky ew
    focus $top.fname
}

proc wrcomgo {} {
    global wrcomtop

    set id [$wrcomtop.sha1 get]
    set cmd "echo $id | [$wrcomtop.cmd get]"
    set fname [$wrcomtop.fname get]
    if {[catch {exec sh -c $cmd >$fname &} err]} {
	error_popup "[mc "Error writing commit:"] $err"
    }
    catch {destroy $wrcomtop}
    unset wrcomtop
}

proc wrcomcan {} {
    global wrcomtop

    catch {destroy $wrcomtop}
    unset wrcomtop
}

proc mkbranch {} {
    global rowmenuid mkbrtop

    set top .makebranch
    catch {destroy $top}
    toplevel $top
    label $top.title -text [mc "Create new branch"]
    grid $top.title - -pady 10
    label $top.id -text [mc "ID:"]
    entry $top.sha1 -width 40 -relief flat
    $top.sha1 insert 0 $rowmenuid
    $top.sha1 conf -state readonly
    grid $top.id $top.sha1 -sticky w
    label $top.nlab -text [mc "Name:"]
    entry $top.name -width 40
    grid $top.nlab $top.name -sticky w
    frame $top.buts
    button $top.buts.go -text [mc "Create"] -command [list mkbrgo $top]
    button $top.buts.can -text [mc "Cancel"] -command "catch {destroy $top}"
    grid $top.buts.go $top.buts.can
    grid columnconfigure $top.buts 0 -weight 1 -uniform a
    grid columnconfigure $top.buts 1 -weight 1 -uniform a
    grid $top.buts - -pady 10 -sticky ew
    focus $top.name
}

proc mkbrgo {top} {
    global headids idheads

    set name [$top.name get]
    set id [$top.sha1 get]
    if {$name eq {}} {
	error_popup [mc "Please specify a name for the new branch"]
	return
    }
    catch {destroy $top}
    nowbusy newbranch
    update
    if {[catch {
	exec git branch $name $id
    } err]} {
	notbusy newbranch
	error_popup $err
    } else {
	set headids($name) $id
	lappend idheads($id) $name
	addedhead $id $name
	notbusy newbranch
	redrawtags $id
	dispneartags 0
	run refill_reflist
    }
}

proc cherrypick {} {
    global rowmenuid curview viewincl
    global mainhead mainheadid

    set oldhead [exec git rev-parse HEAD]
    set dheads [descheads $rowmenuid]
    if {$dheads ne {} && [lsearch -exact $dheads $oldhead] >= 0} {
	set ok [confirm_popup [mc "Commit %s is already\
		included in branch %s -- really re-apply it?" \
				   [string range $rowmenuid 0 7] $mainhead]]
	if {!$ok} return
    }
    nowbusy cherrypick [mc "Cherry-picking"]
    update
    # Unfortunately git-cherry-pick writes stuff to stderr even when
    # no error occurs, and exec takes that as an indication of error...
    if {[catch {exec sh -c "git cherry-pick -r $rowmenuid 2>&1"} err]} {
	notbusy cherrypick
	error_popup $err
	return
    }
    set newhead [exec git rev-parse HEAD]
    if {$newhead eq $oldhead} {
	notbusy cherrypick
	error_popup [mc "No changes committed"]
	return
    }
    addnewchild $newhead $oldhead
    if {[commitinview $oldhead $curview]} {
	insertrow $newhead $oldhead $curview
	if {$mainhead ne {}} {
	    movehead $newhead $mainhead
	    movedhead $newhead $mainhead
	    set mainheadid $newhead
	}
	# remove oldhead from viewincl and add newhead
	set i [lsearch -exact $viewincl($curview) $oldhead]
	if {$i >= 0} {
	    set viewincl($curview) [lreplace $viewincl($curview) $i $i]
	}
	lappend viewincl($curview) $newhead
	redrawtags $oldhead
	redrawtags $newhead
	selbyid $newhead
    }
    notbusy cherrypick
}

proc resethead {} {
    global mainhead rowmenuid confirm_ok resettype

    set confirm_ok 0
    set w ".confirmreset"
    toplevel $w
    wm transient $w .
    wm title $w [mc "Confirm reset"]
    message $w.m -text \
	[mc "Reset branch %s to %s?" $mainhead [string range $rowmenuid 0 7]] \
	-justify center -aspect 1000
    pack $w.m -side top -fill x -padx 20 -pady 20
    frame $w.f -relief sunken -border 2
    message $w.f.rt -text [mc "Reset type:"] -aspect 1000
    grid $w.f.rt -sticky w
    set resettype mixed
    radiobutton $w.f.soft -value soft -variable resettype -justify left \
	-text [mc "Soft: Leave working tree and index untouched"]
    grid $w.f.soft -sticky w
    radiobutton $w.f.mixed -value mixed -variable resettype -justify left \
	-text [mc "Mixed: Leave working tree untouched, reset index"]
    grid $w.f.mixed -sticky w
    radiobutton $w.f.hard -value hard -variable resettype -justify left \
	-text [mc "Hard: Reset working tree and index\n(discard ALL local changes)"]
    grid $w.f.hard -sticky w
    pack $w.f -side top -fill x
    button $w.ok -text [mc OK] -command "set confirm_ok 1; destroy $w"
    pack $w.ok -side left -fill x -padx 20 -pady 20
    button $w.cancel -text [mc Cancel] -command "destroy $w"
    pack $w.cancel -side right -fill x -padx 20 -pady 20
    bind $w <Visibility> "grab $w; focus $w"
    tkwait window $w
    if {!$confirm_ok} return
    if {[catch {set fd [open \
	    [list | sh -c "git reset --$resettype $rowmenuid 2>&1"] r]} err]} {
	error_popup $err
    } else {
	dohidelocalchanges
	filerun $fd [list readresetstat $fd]
	nowbusy reset [mc "Resetting"]
	selbyid $rowmenuid
    }
}

proc readresetstat {fd} {
    global mainhead mainheadid showlocalchanges rprogcoord

    if {[gets $fd line] >= 0} {
	if {[regexp {([0-9]+)% \(([0-9]+)/([0-9]+)\)} $line match p m n]} {
	    set rprogcoord [expr {1.0 * $m / $n}]
	    adjustprogress
	}
	return 1
    }
    set rprogcoord 0
    adjustprogress
    notbusy reset
    if {[catch {close $fd} err]} {
	error_popup $err
    }
    set oldhead $mainheadid
    set newhead [exec git rev-parse HEAD]
    if {$newhead ne $oldhead} {
	movehead $newhead $mainhead
	movedhead $newhead $mainhead
	set mainheadid $newhead
	redrawtags $oldhead
	redrawtags $newhead
    }
    if {$showlocalchanges} {
	doshowlocalchanges
    }
    return 0
}

# context menu for a head
proc headmenu {x y id head} {
    global headmenuid headmenuhead headctxmenu mainhead

    stopfinding
    set headmenuid $id
    set headmenuhead $head
    set state normal
    if {$head eq $mainhead} {
	set state disabled
    }
    $headctxmenu entryconfigure 0 -state $state
    $headctxmenu entryconfigure 1 -state $state
    tk_popup $headctxmenu $x $y
}

proc cobranch {} {
    global headmenuid headmenuhead mainhead headids
    global showlocalchanges mainheadid

    # check the tree is clean first??
    set oldmainhead $mainhead
    nowbusy checkout [mc "Checking out"]
    update
    dohidelocalchanges
    if {[catch {
	exec git checkout -q $headmenuhead
    } err]} {
	notbusy checkout
	error_popup $err
    } else {
	notbusy checkout
	set mainhead $headmenuhead
	set mainheadid $headmenuid
	if {[info exists headids($oldmainhead)]} {
	    redrawtags $headids($oldmainhead)
	}
	redrawtags $headmenuid
	selbyid $headmenuid
    }
    if {$showlocalchanges} {
	dodiffindex
    }
}

proc rmbranch {} {
    global headmenuid headmenuhead mainhead
    global idheads

    set head $headmenuhead
    set id $headmenuid
    # this check shouldn't be needed any more...
    if {$head eq $mainhead} {
	error_popup [mc "Cannot delete the currently checked-out branch"]
	return
    }
    set dheads [descheads $id]
    if {[llength $dheads] == 1 && $idheads($dheads) eq $head} {
	# the stuff on this branch isn't on any other branch
	if {![confirm_popup [mc "The commits on branch %s aren't on any other\
			branch.\nReally delete branch %s?" $head $head]]} return
    }
    nowbusy rmbranch
    update
    if {[catch {exec git branch -D $head} err]} {
	notbusy rmbranch
	error_popup $err
	return
    }
    removehead $id $head
    removedhead $id $head
    redrawtags $id
    notbusy rmbranch
    dispneartags 0
    run refill_reflist
}

# Display a list of tags and heads
proc showrefs {} {
    global showrefstop bgcolor fgcolor selectbgcolor
    global bglist fglist reflistfilter reflist maincursor

    set top .showrefs
    set showrefstop $top
    if {[winfo exists $top]} {
	raise $top
	refill_reflist
	return
    }
    toplevel $top
    wm title $top [mc "Tags and heads: %s" [file tail [pwd]]]
    text $top.list -background $bgcolor -foreground $fgcolor \
	-selectbackground $selectbgcolor -font mainfont \
	-xscrollcommand "$top.xsb set" -yscrollcommand "$top.ysb set" \
	-width 30 -height 20 -cursor $maincursor \
	-spacing1 1 -spacing3 1 -state disabled
    $top.list tag configure highlight -background $selectbgcolor
    lappend bglist $top.list
    lappend fglist $top.list
    scrollbar $top.ysb -command "$top.list yview" -orient vertical
    scrollbar $top.xsb -command "$top.list xview" -orient horizontal
    grid $top.list $top.ysb -sticky nsew
    grid $top.xsb x -sticky ew
    frame $top.f
    label $top.f.l -text "[mc "Filter"]: "
    entry $top.f.e -width 20 -textvariable reflistfilter
    set reflistfilter "*"
    trace add variable reflistfilter write reflistfilter_change
    pack $top.f.e -side right -fill x -expand 1
    pack $top.f.l -side left
    grid $top.f - -sticky ew -pady 2
    button $top.close -command [list destroy $top] -text [mc "Close"]
    grid $top.close -
    grid columnconfigure $top 0 -weight 1
    grid rowconfigure $top 0 -weight 1
    bind $top.list <1> {break}
    bind $top.list <B1-Motion> {break}
    bind $top.list <ButtonRelease-1> {sel_reflist %W %x %y; break}
    set reflist {}
    refill_reflist
}

proc sel_reflist {w x y} {
    global showrefstop reflist headids tagids otherrefids

    if {![winfo exists $showrefstop]} return
    set l [lindex [split [$w index "@$x,$y"] "."] 0]
    set ref [lindex $reflist [expr {$l-1}]]
    set n [lindex $ref 0]
    switch -- [lindex $ref 1] {
	"H" {selbyid $headids($n)}
	"T" {selbyid $tagids($n)}
	"o" {selbyid $otherrefids($n)}
    }
    $showrefstop.list tag add highlight $l.0 "$l.0 lineend"
}

proc unsel_reflist {} {
    global showrefstop

    if {![info exists showrefstop] || ![winfo exists $showrefstop]} return
    $showrefstop.list tag remove highlight 0.0 end
}

proc reflistfilter_change {n1 n2 op} {
    global reflistfilter

    after cancel refill_reflist
    after 200 refill_reflist
}

proc refill_reflist {} {
    global reflist reflistfilter showrefstop headids tagids otherrefids
    global curview commitinterest

    if {![info exists showrefstop] || ![winfo exists $showrefstop]} return
    set refs {}
    foreach n [array names headids] {
	if {[string match $reflistfilter $n]} {
	    if {[commitinview $headids($n) $curview]} {
		lappend refs [list $n H]
	    } else {
		set commitinterest($headids($n)) {run refill_reflist}
	    }
	}
    }
    foreach n [array names tagids] {
	if {[string match $reflistfilter $n]} {
	    if {[commitinview $tagids($n) $curview]} {
		lappend refs [list $n T]
	    } else {
		set commitinterest($tagids($n)) {run refill_reflist}
	    }
	}
    }
    foreach n [array names otherrefids] {
	if {[string match $reflistfilter $n]} {
	    if {[commitinview $otherrefids($n) $curview]} {
		lappend refs [list $n o]
	    } else {
		set commitinterest($otherrefids($n)) {run refill_reflist}
	    }
	}
    }
    set refs [lsort -index 0 $refs]
    if {$refs eq $reflist} return

    # Update the contents of $showrefstop.list according to the
    # differences between $reflist (old) and $refs (new)
    $showrefstop.list conf -state normal
    $showrefstop.list insert end "\n"
    set i 0
    set j 0
    while {$i < [llength $reflist] || $j < [llength $refs]} {
	if {$i < [llength $reflist]} {
	    if {$j < [llength $refs]} {
		set cmp [string compare [lindex $reflist $i 0] \
			     [lindex $refs $j 0]]
		if {$cmp == 0} {
		    set cmp [string compare [lindex $reflist $i 1] \
				 [lindex $refs $j 1]]
		}
	    } else {
		set cmp -1
	    }
	} else {
	    set cmp 1
	}
	switch -- $cmp {
	    -1 {
		$showrefstop.list delete "[expr {$j+1}].0" "[expr {$j+2}].0"
		incr i
	    }
	    0 {
		incr i
		incr j
	    }
	    1 {
		set l [expr {$j + 1}]
		$showrefstop.list image create $l.0 -align baseline \
		    -image reficon-[lindex $refs $j 1] -padx 2
		$showrefstop.list insert $l.1 "[lindex $refs $j 0]\n"
		incr j
	    }
	}
    }
    set reflist $refs
    # delete last newline
    $showrefstop.list delete end-2c end-1c
    $showrefstop.list conf -state disabled
}

# Stuff for finding nearby tags
proc getallcommits {} {
    global allcommits nextarc seeds allccache allcwait cachedarcs allcupdate
    global idheads idtags idotherrefs allparents tagobjid

    if {![info exists allcommits]} {
	set nextarc 0
	set allcommits 0
	set seeds {}
	set allcwait 0
	set cachedarcs 0
	set allccache [file join [gitdir] "gitk.cache"]
	if {![catch {
	    set f [open $allccache r]
	    set allcwait 1
	    getcache $f
	}]} return
    }

    if {$allcwait} {
	return
    }
    set cmd [list | git rev-list --parents]
    set allcupdate [expr {$seeds ne {}}]
    if {!$allcupdate} {
	set ids "--all"
    } else {
	set refs [concat [array names idheads] [array names idtags] \
		      [array names idotherrefs]]
	set ids {}
	set tagobjs {}
	foreach name [array names tagobjid] {
	    lappend tagobjs $tagobjid($name)
	}
	foreach id [lsort -unique $refs] {
	    if {![info exists allparents($id)] &&
		[lsearch -exact $tagobjs $id] < 0} {
		lappend ids $id
	    }
	}
	if {$ids ne {}} {
	    foreach id $seeds {
		lappend ids "^$id"
	    }
	}
    }
    if {$ids ne {}} {
	set fd [open [concat $cmd $ids] r]
	fconfigure $fd -blocking 0
	incr allcommits
	nowbusy allcommits
	filerun $fd [list getallclines $fd]
    } else {
	dispneartags 0
    }
}

# Since most commits have 1 parent and 1 child, we group strings of
# such commits into "arcs" joining branch/merge points (BMPs), which
# are commits that either don't have 1 parent or don't have 1 child.
#
# arcnos(id) - incoming arcs for BMP, arc we're on for other nodes
# arcout(id) - outgoing arcs for BMP
# arcids(a) - list of IDs on arc including end but not start
# arcstart(a) - BMP ID at start of arc
# arcend(a) - BMP ID at end of arc
# growing(a) - arc a is still growing
# arctags(a) - IDs out of arcids (excluding end) that have tags
# archeads(a) - IDs out of arcids (excluding end) that have heads
# The start of an arc is at the descendent end, so "incoming" means
# coming from descendents, and "outgoing" means going towards ancestors.

proc getallclines {fd} {
    global allparents allchildren idtags idheads nextarc
    global arcnos arcids arctags arcout arcend arcstart archeads growing
    global seeds allcommits cachedarcs allcupdate
    
    set nid 0
    while {[incr nid] <= 1000 && [gets $fd line] >= 0} {
	set id [lindex $line 0]
	if {[info exists allparents($id)]} {
	    # seen it already
	    continue
	}
	set cachedarcs 0
	set olds [lrange $line 1 end]
	set allparents($id) $olds
	if {![info exists allchildren($id)]} {
	    set allchildren($id) {}
	    set arcnos($id) {}
	    lappend seeds $id
	} else {
	    set a $arcnos($id)
	    if {[llength $olds] == 1 && [llength $a] == 1} {
		lappend arcids($a) $id
		if {[info exists idtags($id)]} {
		    lappend arctags($a) $id
		}
		if {[info exists idheads($id)]} {
		    lappend archeads($a) $id
		}
		if {[info exists allparents($olds)]} {
		    # seen parent already
		    if {![info exists arcout($olds)]} {
			splitarc $olds
		    }
		    lappend arcids($a) $olds
		    set arcend($a) $olds
		    unset growing($a)
		}
		lappend allchildren($olds) $id
		lappend arcnos($olds) $a
		continue
	    }
	}
	foreach a $arcnos($id) {
	    lappend arcids($a) $id
	    set arcend($a) $id
	    unset growing($a)
	}

	set ao {}
	foreach p $olds {
	    lappend allchildren($p) $id
	    set a [incr nextarc]
	    set arcstart($a) $id
	    set archeads($a) {}
	    set arctags($a) {}
	    set archeads($a) {}
	    set arcids($a) {}
	    lappend ao $a
	    set growing($a) 1
	    if {[info exists allparents($p)]} {
		# seen it already, may need to make a new branch
		if {![info exists arcout($p)]} {
		    splitarc $p
		}
		lappend arcids($a) $p
		set arcend($a) $p
		unset growing($a)
	    }
	    lappend arcnos($p) $a
	}
	set arcout($id) $ao
    }
    if {$nid > 0} {
	global cached_dheads cached_dtags cached_atags
	catch {unset cached_dheads}
	catch {unset cached_dtags}
	catch {unset cached_atags}
    }
    if {![eof $fd]} {
	return [expr {$nid >= 1000? 2: 1}]
    }
    set cacheok 1
    if {[catch {
	fconfigure $fd -blocking 1
	close $fd
    } err]} {
	# got an error reading the list of commits
	# if we were updating, try rereading the whole thing again
	if {$allcupdate} {
	    incr allcommits -1
	    dropcache $err
	    return
	}
	error_popup "[mc "Error reading commit topology information;\
		branch and preceding/following tag information\
	        will be incomplete."]\n($err)"
	set cacheok 0
    }
    if {[incr allcommits -1] == 0} {
	notbusy allcommits
	if {$cacheok} {
	    run savecache
	}
    }
    dispneartags 0
    return 0
}

proc recalcarc {a} {
    global arctags archeads arcids idtags idheads

    set at {}
    set ah {}
    foreach id [lrange $arcids($a) 0 end-1] {
	if {[info exists idtags($id)]} {
	    lappend at $id
	}
	if {[info exists idheads($id)]} {
	    lappend ah $id
	}
    }
    set arctags($a) $at
    set archeads($a) $ah
}

proc splitarc {p} {
    global arcnos arcids nextarc arctags archeads idtags idheads
    global arcstart arcend arcout allparents growing

    set a $arcnos($p)
    if {[llength $a] != 1} {
	puts "oops splitarc called but [llength $a] arcs already"
	return
    }
    set a [lindex $a 0]
    set i [lsearch -exact $arcids($a) $p]
    if {$i < 0} {
	puts "oops splitarc $p not in arc $a"
	return
    }
    set na [incr nextarc]
    if {[info exists arcend($a)]} {
	set arcend($na) $arcend($a)
    } else {
	set l [lindex $allparents([lindex $arcids($a) end]) 0]
	set j [lsearch -exact $arcnos($l) $a]
	set arcnos($l) [lreplace $arcnos($l) $j $j $na]
    }
    set tail [lrange $arcids($a) [expr {$i+1}] end]
    set arcids($a) [lrange $arcids($a) 0 $i]
    set arcend($a) $p
    set arcstart($na) $p
    set arcout($p) $na
    set arcids($na) $tail
    if {[info exists growing($a)]} {
	set growing($na) 1
	unset growing($a)
    }

    foreach id $tail {
	if {[llength $arcnos($id)] == 1} {
	    set arcnos($id) $na
	} else {
	    set j [lsearch -exact $arcnos($id) $a]
	    set arcnos($id) [lreplace $arcnos($id) $j $j $na]
	}
    }

    # reconstruct tags and heads lists
    if {$arctags($a) ne {} || $archeads($a) ne {}} {
	recalcarc $a
	recalcarc $na
    } else {
	set arctags($na) {}
	set archeads($na) {}
    }
}

# Update things for a new commit added that is a child of one
# existing commit.  Used when cherry-picking.
proc addnewchild {id p} {
    global allparents allchildren idtags nextarc
    global arcnos arcids arctags arcout arcend arcstart archeads growing
    global seeds allcommits

    if {![info exists allcommits] || ![info exists arcnos($p)]} return
    set allparents($id) [list $p]
    set allchildren($id) {}
    set arcnos($id) {}
    lappend seeds $id
    lappend allchildren($p) $id
    set a [incr nextarc]
    set arcstart($a) $id
    set archeads($a) {}
    set arctags($a) {}
    set arcids($a) [list $p]
    set arcend($a) $p
    if {![info exists arcout($p)]} {
	splitarc $p
    }
    lappend arcnos($p) $a
    set arcout($id) [list $a]
}

# This implements a cache for the topology information.
# The cache saves, for each arc, the start and end of the arc,
# the ids on the arc, and the outgoing arcs from the end.
proc readcache {f} {
    global arcnos arcids arcout arcstart arcend arctags archeads nextarc
    global idtags idheads allparents cachedarcs possible_seeds seeds growing
    global allcwait

    set a $nextarc
    set lim $cachedarcs
    if {$lim - $a > 500} {
	set lim [expr {$a + 500}]
    }
    if {[catch {
	if {$a == $lim} {
	    # finish reading the cache and setting up arctags, etc.
	    set line [gets $f]
	    if {$line ne "1"} {error "bad final version"}
	    close $f
	    foreach id [array names idtags] {
		if {[info exists arcnos($id)] && [llength $arcnos($id)] == 1 &&
		    [llength $allparents($id)] == 1} {
		    set a [lindex $arcnos($id) 0]
		    if {$arctags($a) eq {}} {
			recalcarc $a
		    }
		}
	    }
	    foreach id [array names idheads] {
		if {[info exists arcnos($id)] && [llength $arcnos($id)] == 1 &&
		    [llength $allparents($id)] == 1} {
		    set a [lindex $arcnos($id) 0]
		    if {$archeads($a) eq {}} {
			recalcarc $a
		    }
		}
	    }
	    foreach id [lsort -unique $possible_seeds] {
		if {$arcnos($id) eq {}} {
		    lappend seeds $id
		}
	    }
	    set allcwait 0
	} else {
	    while {[incr a] <= $lim} {
		set line [gets $f]
		if {[llength $line] != 3} {error "bad line"}
		set s [lindex $line 0]
		set arcstart($a) $s
		lappend arcout($s) $a
		if {![info exists arcnos($s)]} {
		    lappend possible_seeds $s
		    set arcnos($s) {}
		}
		set e [lindex $line 1]
		if {$e eq {}} {
		    set growing($a) 1
		} else {
		    set arcend($a) $e
		    if {![info exists arcout($e)]} {
			set arcout($e) {}
		    }
		}
		set arcids($a) [lindex $line 2]
		foreach id $arcids($a) {
		    lappend allparents($s) $id
		    set s $id
		    lappend arcnos($id) $a
		}
		if {![info exists allparents($s)]} {
		    set allparents($s) {}
		}
		set arctags($a) {}
		set archeads($a) {}
	    }
	    set nextarc [expr {$a - 1}]
	}
    } err]} {
	dropcache $err
	return 0
    }
    if {!$allcwait} {
	getallcommits
    }
    return $allcwait
}

proc getcache {f} {
    global nextarc cachedarcs possible_seeds

    if {[catch {
	set line [gets $f]
	if {[llength $line] != 2 || [lindex $line 0] ne "1"} {error "bad version"}
	# make sure it's an integer
	set cachedarcs [expr {int([lindex $line 1])}]
	if {$cachedarcs < 0} {error "bad number of arcs"}
	set nextarc 0
	set possible_seeds {}
	run readcache $f
    } err]} {
	dropcache $err
    }
    return 0
}

proc dropcache {err} {
    global allcwait nextarc cachedarcs seeds

    #puts "dropping cache ($err)"
    foreach v {arcnos arcout arcids arcstart arcend growing \
		   arctags archeads allparents allchildren} {
	global $v
	catch {unset $v}
    }
    set allcwait 0
    set nextarc 0
    set cachedarcs 0
    set seeds {}
    getallcommits
}

proc writecache {f} {
    global cachearc cachedarcs allccache
    global arcstart arcend arcnos arcids arcout

    set a $cachearc
    set lim $cachedarcs
    if {$lim - $a > 1000} {
	set lim [expr {$a + 1000}]
    }
    if {[catch {
	while {[incr a] <= $lim} {
	    if {[info exists arcend($a)]} {
		puts $f [list $arcstart($a) $arcend($a) $arcids($a)]
	    } else {
		puts $f [list $arcstart($a) {} $arcids($a)]
	    }
	}
    } err]} {
	catch {close $f}
	catch {file delete $allccache}
	#puts "writing cache failed ($err)"
	return 0
    }
    set cachearc [expr {$a - 1}]
    if {$a > $cachedarcs} {
	puts $f "1"
	close $f
	return 0
    }
    return 1
}

proc savecache {} {
    global nextarc cachedarcs cachearc allccache

    if {$nextarc == $cachedarcs} return
    set cachearc 0
    set cachedarcs $nextarc
    catch {
	set f [open $allccache w]
	puts $f [list 1 $cachedarcs]
	run writecache $f
    }
}

# Returns 1 if a is an ancestor of b, -1 if b is an ancestor of a,
# or 0 if neither is true.
proc anc_or_desc {a b} {
    global arcout arcstart arcend arcnos cached_isanc

    if {$arcnos($a) eq $arcnos($b)} {
	# Both are on the same arc(s); either both are the same BMP,
	# or if one is not a BMP, the other is also not a BMP or is
	# the BMP at end of the arc (and it only has 1 incoming arc).
	# Or both can be BMPs with no incoming arcs.
	if {$a eq $b || $arcnos($a) eq {}} {
	    return 0
	}
	# assert {[llength $arcnos($a)] == 1}
	set arc [lindex $arcnos($a) 0]
	set i [lsearch -exact $arcids($arc) $a]
	set j [lsearch -exact $arcids($arc) $b]
	if {$i < 0 || $i > $j} {
	    return 1
	} else {
	    return -1
	}
    }

    if {![info exists arcout($a)]} {
	set arc [lindex $arcnos($a) 0]
	if {[info exists arcend($arc)]} {
	    set aend $arcend($arc)
	} else {
	    set aend {}
	}
	set a $arcstart($arc)
    } else {
	set aend $a
    }
    if {![info exists arcout($b)]} {
	set arc [lindex $arcnos($b) 0]
	if {[info exists arcend($arc)]} {
	    set bend $arcend($arc)
	} else {
	    set bend {}
	}
	set b $arcstart($arc)
    } else {
	set bend $b
    }
    if {$a eq $bend} {
	return 1
    }
    if {$b eq $aend} {
	return -1
    }
    if {[info exists cached_isanc($a,$bend)]} {
	if {$cached_isanc($a,$bend)} {
	    return 1
	}
    }
    if {[info exists cached_isanc($b,$aend)]} {
	if {$cached_isanc($b,$aend)} {
	    return -1
	}
	if {[info exists cached_isanc($a,$bend)]} {
	    return 0
	}
    }

    set todo [list $a $b]
    set anc($a) a
    set anc($b) b
    for {set i 0} {$i < [llength $todo]} {incr i} {
	set x [lindex $todo $i]
	if {$anc($x) eq {}} {
	    continue
	}
	foreach arc $arcnos($x) {
	    set xd $arcstart($arc)
	    if {$xd eq $bend} {
		set cached_isanc($a,$bend) 1
		set cached_isanc($b,$aend) 0
		return 1
	    } elseif {$xd eq $aend} {
		set cached_isanc($b,$aend) 1
		set cached_isanc($a,$bend) 0
		return -1
	    }
	    if {![info exists anc($xd)]} {
		set anc($xd) $anc($x)
		lappend todo $xd
	    } elseif {$anc($xd) ne $anc($x)} {
		set anc($xd) {}
	    }
	}
    }
    set cached_isanc($a,$bend) 0
    set cached_isanc($b,$aend) 0
    return 0
}

# This identifies whether $desc has an ancestor that is
# a growing tip of the graph and which is not an ancestor of $anc
# and returns 0 if so and 1 if not.
# If we subsequently discover a tag on such a growing tip, and that
# turns out to be a descendent of $anc (which it could, since we
# don't necessarily see children before parents), then $desc
# isn't a good choice to display as a descendent tag of
# $anc (since it is the descendent of another tag which is
# a descendent of $anc).  Similarly, $anc isn't a good choice to
# display as a ancestor tag of $desc.
#
proc is_certain {desc anc} {
    global arcnos arcout arcstart arcend growing problems

    set certain {}
    if {[llength $arcnos($anc)] == 1} {
	# tags on the same arc are certain
	if {$arcnos($desc) eq $arcnos($anc)} {
	    return 1
	}
	if {![info exists arcout($anc)]} {
	    # if $anc is partway along an arc, use the start of the arc instead
	    set a [lindex $arcnos($anc) 0]
	    set anc $arcstart($a)
	}
    }
    if {[llength $arcnos($desc)] > 1 || [info exists arcout($desc)]} {
	set x $desc
    } else {
	set a [lindex $arcnos($desc) 0]
	set x $arcend($a)
    }
    if {$x == $anc} {
	return 1
    }
    set anclist [list $x]
    set dl($x) 1
    set nnh 1
    set ngrowanc 0
    for {set i 0} {$i < [llength $anclist] && ($nnh > 0 || $ngrowanc > 0)} {incr i} {
	set x [lindex $anclist $i]
	if {$dl($x)} {
	    incr nnh -1
	}
	set done($x) 1
	foreach a $arcout($x) {
	    if {[info exists growing($a)]} {
		if {![info exists growanc($x)] && $dl($x)} {
		    set growanc($x) 1
		    incr ngrowanc
		}
	    } else {
		set y $arcend($a)
		if {[info exists dl($y)]} {
		    if {$dl($y)} {
			if {!$dl($x)} {
			    set dl($y) 0
			    if {![info exists done($y)]} {
				incr nnh -1
			    }
			    if {[info exists growanc($x)]} {
				incr ngrowanc -1
			    }
			    set xl [list $y]
			    for {set k 0} {$k < [llength $xl]} {incr k} {
				set z [lindex $xl $k]
				foreach c $arcout($z) {
				    if {[info exists arcend($c)]} {
					set v $arcend($c)
					if {[info exists dl($v)] && $dl($v)} {
					    set dl($v) 0
					    if {![info exists done($v)]} {
						incr nnh -1
					    }
					    if {[info exists growanc($v)]} {
						incr ngrowanc -1
					    }
					    lappend xl $v
					}
				    }
				}
			    }
			}
		    }
		} elseif {$y eq $anc || !$dl($x)} {
		    set dl($y) 0
		    lappend anclist $y
		} else {
		    set dl($y) 1
		    lappend anclist $y
		    incr nnh
		}
	    }
	}
    }
    foreach x [array names growanc] {
	if {$dl($x)} {
	    return 0
	}
	return 0
    }
    return 1
}

proc validate_arctags {a} {
    global arctags idtags

    set i -1
    set na $arctags($a)
    foreach id $arctags($a) {
	incr i
	if {![info exists idtags($id)]} {
	    set na [lreplace $na $i $i]
	    incr i -1
	}
    }
    set arctags($a) $na
}

proc validate_archeads {a} {
    global archeads idheads

    set i -1
    set na $archeads($a)
    foreach id $archeads($a) {
	incr i
	if {![info exists idheads($id)]} {
	    set na [lreplace $na $i $i]
	    incr i -1
	}
    }
    set archeads($a) $na
}

# Return the list of IDs that have tags that are descendents of id,
# ignoring IDs that are descendents of IDs already reported.
proc desctags {id} {
    global arcnos arcstart arcids arctags idtags allparents
    global growing cached_dtags

    if {![info exists allparents($id)]} {
	return {}
    }
    set t1 [clock clicks -milliseconds]
    set argid $id
    if {[llength $arcnos($id)] == 1 && [llength $allparents($id)] == 1} {
	# part-way along an arc; check that arc first
	set a [lindex $arcnos($id) 0]
	if {$arctags($a) ne {}} {
	    validate_arctags $a
	    set i [lsearch -exact $arcids($a) $id]
	    set tid {}
	    foreach t $arctags($a) {
		set j [lsearch -exact $arcids($a) $t]
		if {$j >= $i} break
		set tid $t
	    }
	    if {$tid ne {}} {
		return $tid
	    }
	}
	set id $arcstart($a)
	if {[info exists idtags($id)]} {
	    return $id
	}
    }
    if {[info exists cached_dtags($id)]} {
	return $cached_dtags($id)
    }

    set origid $id
    set todo [list $id]
    set queued($id) 1
    set nc 1
    for {set i 0} {$i < [llength $todo] && $nc > 0} {incr i} {
	set id [lindex $todo $i]
	set done($id) 1
	set ta [info exists hastaggedancestor($id)]
	if {!$ta} {
	    incr nc -1
	}
	# ignore tags on starting node
	if {!$ta && $i > 0} {
	    if {[info exists idtags($id)]} {
		set tagloc($id) $id
		set ta 1
	    } elseif {[info exists cached_dtags($id)]} {
		set tagloc($id) $cached_dtags($id)
		set ta 1
	    }
	}
	foreach a $arcnos($id) {
	    set d $arcstart($a)
	    if {!$ta && $arctags($a) ne {}} {
		validate_arctags $a
		if {$arctags($a) ne {}} {
		    lappend tagloc($id) [lindex $arctags($a) end]
		}
	    }
	    if {$ta || $arctags($a) ne {}} {
		set tomark [list $d]
		for {set j 0} {$j < [llength $tomark]} {incr j} {
		    set dd [lindex $tomark $j]
		    if {![info exists hastaggedancestor($dd)]} {
			if {[info exists done($dd)]} {
			    foreach b $arcnos($dd) {
				lappend tomark $arcstart($b)
			    }
			    if {[info exists tagloc($dd)]} {
				unset tagloc($dd)
			    }
			} elseif {[info exists queued($dd)]} {
			    incr nc -1
			}
			set hastaggedancestor($dd) 1
		    }
		}
	    }
	    if {![info exists queued($d)]} {
		lappend todo $d
		set queued($d) 1
		if {![info exists hastaggedancestor($d)]} {
		    incr nc
		}
	    }
	}
    }
    set tags {}
    foreach id [array names tagloc] {
	if {![info exists hastaggedancestor($id)]} {
	    foreach t $tagloc($id) {
		if {[lsearch -exact $tags $t] < 0} {
		    lappend tags $t
		}
	    }
	}
    }
    set t2 [clock clicks -milliseconds]
    set loopix $i

    # remove tags that are descendents of other tags
    for {set i 0} {$i < [llength $tags]} {incr i} {
	set a [lindex $tags $i]
	for {set j 0} {$j < $i} {incr j} {
	    set b [lindex $tags $j]
	    set r [anc_or_desc $a $b]
	    if {$r == 1} {
		set tags [lreplace $tags $j $j]
		incr j -1
		incr i -1
	    } elseif {$r == -1} {
		set tags [lreplace $tags $i $i]
		incr i -1
		break
	    }
	}
    }

    if {[array names growing] ne {}} {
	# graph isn't finished, need to check if any tag could get
	# eclipsed by another tag coming later.  Simply ignore any
	# tags that could later get eclipsed.
	set ctags {}
	foreach t $tags {
	    if {[is_certain $t $origid]} {
		lappend ctags $t
	    }
	}
	if {$tags eq $ctags} {
	    set cached_dtags($origid) $tags
	} else {
	    set tags $ctags
	}
    } else {
	set cached_dtags($origid) $tags
    }
    set t3 [clock clicks -milliseconds]
    if {0 && $t3 - $t1 >= 100} {
	puts "iterating descendents ($loopix/[llength $todo] nodes) took\
    	    [expr {$t2-$t1}]+[expr {$t3-$t2}]ms, $nc candidates left"
    }
    return $tags
}

proc anctags {id} {
    global arcnos arcids arcout arcend arctags idtags allparents
    global growing cached_atags

    if {![info exists allparents($id)]} {
	return {}
    }
    set t1 [clock clicks -milliseconds]
    set argid $id
    if {[llength $arcnos($id)] == 1 && [llength $allparents($id)] == 1} {
	# part-way along an arc; check that arc first
	set a [lindex $arcnos($id) 0]
	if {$arctags($a) ne {}} {
	    validate_arctags $a
	    set i [lsearch -exact $arcids($a) $id]
	    foreach t $arctags($a) {
		set j [lsearch -exact $arcids($a) $t]
		if {$j > $i} {
		    return $t
		}
	    }
	}
	if {![info exists arcend($a)]} {
	    return {}
	}
	set id $arcend($a)
	if {[info exists idtags($id)]} {
	    return $id
	}
    }
    if {[info exists cached_atags($id)]} {
	return $cached_atags($id)
    }

    set origid $id
    set todo [list $id]
    set queued($id) 1
    set taglist {}
    set nc 1
    for {set i 0} {$i < [llength $todo] && $nc > 0} {incr i} {
	set id [lindex $todo $i]
	set done($id) 1
	set td [info exists hastaggeddescendent($id)]
	if {!$td} {
	    incr nc -1
	}
	# ignore tags on starting node
	if {!$td && $i > 0} {
	    if {[info exists idtags($id)]} {
		set tagloc($id) $id
		set td 1
	    } elseif {[info exists cached_atags($id)]} {
		set tagloc($id) $cached_atags($id)
		set td 1
	    }
	}
	foreach a $arcout($id) {
	    if {!$td && $arctags($a) ne {}} {
		validate_arctags $a
		if {$arctags($a) ne {}} {
		    lappend tagloc($id) [lindex $arctags($a) 0]
		}
	    }
	    if {![info exists arcend($a)]} continue
	    set d $arcend($a)
	    if {$td || $arctags($a) ne {}} {
		set tomark [list $d]
		for {set j 0} {$j < [llength $tomark]} {incr j} {
		    set dd [lindex $tomark $j]
		    if {![info exists hastaggeddescendent($dd)]} {
			if {[info exists done($dd)]} {
			    foreach b $arcout($dd) {
				if {[info exists arcend($b)]} {
				    lappend tomark $arcend($b)
				}
			    }
			    if {[info exists tagloc($dd)]} {
				unset tagloc($dd)
			    }
			} elseif {[info exists queued($dd)]} {
			    incr nc -1
			}
			set hastaggeddescendent($dd) 1
		    }
		}
	    }
	    if {![info exists queued($d)]} {
		lappend todo $d
		set queued($d) 1
		if {![info exists hastaggeddescendent($d)]} {
		    incr nc
		}
	    }
	}
    }
    set t2 [clock clicks -milliseconds]
    set loopix $i
    set tags {}
    foreach id [array names tagloc] {
	if {![info exists hastaggeddescendent($id)]} {
	    foreach t $tagloc($id) {
		if {[lsearch -exact $tags $t] < 0} {
		    lappend tags $t
		}
	    }
	}
    }

    # remove tags that are ancestors of other tags
    for {set i 0} {$i < [llength $tags]} {incr i} {
	set a [lindex $tags $i]
	for {set j 0} {$j < $i} {incr j} {
	    set b [lindex $tags $j]
	    set r [anc_or_desc $a $b]
	    if {$r == -1} {
		set tags [lreplace $tags $j $j]
		incr j -1
		incr i -1
	    } elseif {$r == 1} {
		set tags [lreplace $tags $i $i]
		incr i -1
		break
	    }
	}
    }

    if {[array names growing] ne {}} {
	# graph isn't finished, need to check if any tag could get
	# eclipsed by another tag coming later.  Simply ignore any
	# tags that could later get eclipsed.
	set ctags {}
	foreach t $tags {
	    if {[is_certain $origid $t]} {
		lappend ctags $t
	    }
	}
	if {$tags eq $ctags} {
	    set cached_atags($origid) $tags
	} else {
	    set tags $ctags
	}
    } else {
	set cached_atags($origid) $tags
    }
    set t3 [clock clicks -milliseconds]
    if {0 && $t3 - $t1 >= 100} {
	puts "iterating ancestors ($loopix/[llength $todo] nodes) took\
    	    [expr {$t2-$t1}]+[expr {$t3-$t2}]ms, $nc candidates left"
    }
    return $tags
}

# Return the list of IDs that have heads that are descendents of id,
# including id itself if it has a head.
proc descheads {id} {
    global arcnos arcstart arcids archeads idheads cached_dheads
    global allparents

    if {![info exists allparents($id)]} {
	return {}
    }
    set aret {}
    if {[llength $arcnos($id)] == 1 && [llength $allparents($id)] == 1} {
	# part-way along an arc; check it first
	set a [lindex $arcnos($id) 0]
	if {$archeads($a) ne {}} {
	    validate_archeads $a
	    set i [lsearch -exact $arcids($a) $id]
	    foreach t $archeads($a) {
		set j [lsearch -exact $arcids($a) $t]
		if {$j > $i} break
		lappend aret $t
	    }
	}
	set id $arcstart($a)
    }
    set origid $id
    set todo [list $id]
    set seen($id) 1
    set ret {}
    for {set i 0} {$i < [llength $todo]} {incr i} {
	set id [lindex $todo $i]
	if {[info exists cached_dheads($id)]} {
	    set ret [concat $ret $cached_dheads($id)]
	} else {
	    if {[info exists idheads($id)]} {
		lappend ret $id
	    }
	    foreach a $arcnos($id) {
		if {$archeads($a) ne {}} {
		    validate_archeads $a
		    if {$archeads($a) ne {}} {
			set ret [concat $ret $archeads($a)]
		    }
		}
		set d $arcstart($a)
		if {![info exists seen($d)]} {
		    lappend todo $d
		    set seen($d) 1
		}
	    }
	}
    }
    set ret [lsort -unique $ret]
    set cached_dheads($origid) $ret
    return [concat $ret $aret]
}

proc addedtag {id} {
    global arcnos arcout cached_dtags cached_atags

    if {![info exists arcnos($id)]} return
    if {![info exists arcout($id)]} {
	recalcarc [lindex $arcnos($id) 0]
    }
    catch {unset cached_dtags}
    catch {unset cached_atags}
}

proc addedhead {hid head} {
    global arcnos arcout cached_dheads

    if {![info exists arcnos($hid)]} return
    if {![info exists arcout($hid)]} {
	recalcarc [lindex $arcnos($hid) 0]
    }
    catch {unset cached_dheads}
}

proc removedhead {hid head} {
    global cached_dheads

    catch {unset cached_dheads}
}

proc movedhead {hid head} {
    global arcnos arcout cached_dheads

    if {![info exists arcnos($hid)]} return
    if {![info exists arcout($hid)]} {
	recalcarc [lindex $arcnos($hid) 0]
    }
    catch {unset cached_dheads}
}

proc changedrefs {} {
    global cached_dheads cached_dtags cached_atags
    global arctags archeads arcnos arcout idheads idtags

    foreach id [concat [array names idheads] [array names idtags]] {
	if {[info exists arcnos($id)] && ![info exists arcout($id)]} {
	    set a [lindex $arcnos($id) 0]
	    if {![info exists donearc($a)]} {
		recalcarc $a
		set donearc($a) 1
	    }
	}
    }
    catch {unset cached_dtags}
    catch {unset cached_atags}
    catch {unset cached_dheads}
}

proc rereadrefs {} {
    global idtags idheads idotherrefs mainheadid

    set refids [concat [array names idtags] \
		    [array names idheads] [array names idotherrefs]]
    foreach id $refids {
	if {![info exists ref($id)]} {
	    set ref($id) [listrefs $id]
	}
    }
    set oldmainhead $mainheadid
    readrefs
    changedrefs
    set refids [lsort -unique [concat $refids [array names idtags] \
			[array names idheads] [array names idotherrefs]]]
    foreach id $refids {
	set v [listrefs $id]
	if {![info exists ref($id)] || $ref($id) != $v ||
	    ($id eq $oldmainhead && $id ne $mainheadid) ||
	    ($id eq $mainheadid && $id ne $oldmainhead)} {
	    redrawtags $id
	}
    }
    run refill_reflist
}

proc listrefs {id} {
    global idtags idheads idotherrefs

    set x {}
    if {[info exists idtags($id)]} {
	set x $idtags($id)
    }
    set y {}
    if {[info exists idheads($id)]} {
	set y $idheads($id)
    }
    set z {}
    if {[info exists idotherrefs($id)]} {
	set z $idotherrefs($id)
    }
    return [list $x $y $z]
}

proc showtag {tag isnew} {
    global ctext tagcontents tagids linknum tagobjid

    if {$isnew} {
	addtohistory [list showtag $tag 0]
    }
    $ctext conf -state normal
    clear_ctext
    settabs 0
    set linknum 0
    if {![info exists tagcontents($tag)]} {
	catch {
	    set tagcontents($tag) [exec git cat-file tag $tagobjid($tag)]
	}
    }
    if {[info exists tagcontents($tag)]} {
	set text $tagcontents($tag)
    } else {
	set text "[mc "Tag"]: $tag\n[mc "Id"]:  $tagids($tag)"
    }
    appendwithlinks $text {}
    $ctext conf -state disabled
    init_flist {}
}

proc doquit {} {
    global stopped
    set stopped 100
    savestuff .
    destroy .
}

proc mkfontdisp {font top which} {
    global fontattr fontpref $font

    set fontpref($font) [set $font]
    button $top.${font}but -text $which -font optionfont \
	-command [list choosefont $font $which]
    label $top.$font -relief flat -font $font \
	-text $fontattr($font,family) -justify left
    grid x $top.${font}but $top.$font -sticky w
}

proc choosefont {font which} {
    global fontparam fontlist fonttop fontattr

    set fontparam(which) $which
    set fontparam(font) $font
    set fontparam(family) [font actual $font -family]
    set fontparam(size) $fontattr($font,size)
    set fontparam(weight) $fontattr($font,weight)
    set fontparam(slant) $fontattr($font,slant)
    set top .gitkfont
    set fonttop $top
    if {![winfo exists $top]} {
	font create sample
	eval font config sample [font actual $font]
	toplevel $top
	wm title $top [mc "Gitk font chooser"]
	label $top.l -textvariable fontparam(which)
	pack $top.l -side top
	set fontlist [lsort [font families]]
	frame $top.f
	listbox $top.f.fam -listvariable fontlist \
	    -yscrollcommand [list $top.f.sb set]
	bind $top.f.fam <<ListboxSelect>> selfontfam
	scrollbar $top.f.sb -command [list $top.f.fam yview]
	pack $top.f.sb -side right -fill y
	pack $top.f.fam -side left -fill both -expand 1
	pack $top.f -side top -fill both -expand 1
	frame $top.g
	spinbox $top.g.size -from 4 -to 40 -width 4 \
	    -textvariable fontparam(size) \
	    -validatecommand {string is integer -strict %s}
	checkbutton $top.g.bold -padx 5 \
	    -font {{Times New Roman} 12 bold} -text [mc "B"] -indicatoron 0 \
	    -variable fontparam(weight) -onvalue bold -offvalue normal
	checkbutton $top.g.ital -padx 5 \
	    -font {{Times New Roman} 12 italic} -text [mc "I"] -indicatoron 0  \
	    -variable fontparam(slant) -onvalue italic -offvalue roman
	pack $top.g.size $top.g.bold $top.g.ital -side left
	pack $top.g -side top
	canvas $top.c -width 150 -height 50 -border 2 -relief sunk \
	    -background white
	$top.c create text 100 25 -anchor center -text $which -font sample \
	    -fill black -tags text
	bind $top.c <Configure> [list centertext $top.c]
	pack $top.c -side top -fill x
	frame $top.buts
	button $top.buts.ok -text [mc "OK"] -command fontok -default active
	button $top.buts.can -text [mc "Cancel"] -command fontcan -default normal
	grid $top.buts.ok $top.buts.can
	grid columnconfigure $top.buts 0 -weight 1 -uniform a
	grid columnconfigure $top.buts 1 -weight 1 -uniform a
	pack $top.buts -side bottom -fill x
	trace add variable fontparam write chg_fontparam
    } else {
	raise $top
	$top.c itemconf text -text $which
    }
    set i [lsearch -exact $fontlist $fontparam(family)]
    if {$i >= 0} {
	$top.f.fam selection set $i
	$top.f.fam see $i
    }
}

proc centertext {w} {
    $w coords text [expr {[winfo width $w] / 2}] [expr {[winfo height $w] / 2}]
}

proc fontok {} {
    global fontparam fontpref prefstop

    set f $fontparam(font)
    set fontpref($f) [list $fontparam(family) $fontparam(size)]
    if {$fontparam(weight) eq "bold"} {
	lappend fontpref($f) "bold"
    }
    if {$fontparam(slant) eq "italic"} {
	lappend fontpref($f) "italic"
    }
    set w $prefstop.$f
    $w conf -text $fontparam(family) -font $fontpref($f)
	
    fontcan
}

proc fontcan {} {
    global fonttop fontparam

    if {[info exists fonttop]} {
	catch {destroy $fonttop}
	catch {font delete sample}
	unset fonttop
	unset fontparam
    }
}

proc selfontfam {} {
    global fonttop fontparam

    set i [$fonttop.f.fam curselection]
    if {$i ne {}} {
	set fontparam(family) [$fonttop.f.fam get $i]
    }
}

proc chg_fontparam {v sub op} {
    global fontparam

    font config sample -$sub $fontparam($sub)
}

proc doprefs {} {
    global maxwidth maxgraphpct
    global oldprefs prefstop showneartags showlocalchanges
    global bgcolor fgcolor ctext diffcolors selectbgcolor
    global tabstop limitdiffs

    set top .gitkprefs
    set prefstop $top
    if {[winfo exists $top]} {
	raise $top
	return
    }
    foreach v {maxwidth maxgraphpct showneartags showlocalchanges \
		   limitdiffs tabstop} {
	set oldprefs($v) [set $v]
    }
    toplevel $top
    wm title $top [mc "Gitk preferences"]
    label $top.ldisp -text [mc "Commit list display options"]
    grid $top.ldisp - -sticky w -pady 10
    label $top.spacer -text " "
    label $top.maxwidthl -text [mc "Maximum graph width (lines)"] \
	-font optionfont
    spinbox $top.maxwidth -from 0 -to 100 -width 4 -textvariable maxwidth
    grid $top.spacer $top.maxwidthl $top.maxwidth -sticky w
    label $top.maxpctl -text [mc "Maximum graph width (% of pane)"] \
	-font optionfont
    spinbox $top.maxpct -from 1 -to 100 -width 4 -textvariable maxgraphpct
    grid x $top.maxpctl $top.maxpct -sticky w
    frame $top.showlocal
    label $top.showlocal.l -text [mc "Show local changes"] -font optionfont
    checkbutton $top.showlocal.b -variable showlocalchanges
    pack $top.showlocal.b $top.showlocal.l -side left
    grid x $top.showlocal -sticky w

    label $top.ddisp -text [mc "Diff display options"]
    grid $top.ddisp - -sticky w -pady 10
    label $top.tabstopl -text [mc "Tab spacing"] -font optionfont
    spinbox $top.tabstop -from 1 -to 20 -width 4 -textvariable tabstop
    grid x $top.tabstopl $top.tabstop -sticky w
    frame $top.ntag
    label $top.ntag.l -text [mc "Display nearby tags"] -font optionfont
    checkbutton $top.ntag.b -variable showneartags
    pack $top.ntag.b $top.ntag.l -side left
    grid x $top.ntag -sticky w
    frame $top.ldiff
    label $top.ldiff.l -text [mc "Limit diffs to listed paths"] -font optionfont
    checkbutton $top.ldiff.b -variable limitdiffs
    pack $top.ldiff.b $top.ldiff.l -side left
    grid x $top.ldiff -sticky w

    label $top.cdisp -text [mc "Colors: press to choose"]
    grid $top.cdisp - -sticky w -pady 10
    label $top.bg -padx 40 -relief sunk -background $bgcolor
    button $top.bgbut -text [mc "Background"] -font optionfont \
	-command [list choosecolor bgcolor 0 $top.bg background setbg]
    grid x $top.bgbut $top.bg -sticky w
    label $top.fg -padx 40 -relief sunk -background $fgcolor
    button $top.fgbut -text [mc "Foreground"] -font optionfont \
	-command [list choosecolor fgcolor 0 $top.fg foreground setfg]
    grid x $top.fgbut $top.fg -sticky w
    label $top.diffold -padx 40 -relief sunk -background [lindex $diffcolors 0]
    button $top.diffoldbut -text [mc "Diff: old lines"] -font optionfont \
	-command [list choosecolor diffcolors 0 $top.diffold "diff old lines" \
		      [list $ctext tag conf d0 -foreground]]
    grid x $top.diffoldbut $top.diffold -sticky w
    label $top.diffnew -padx 40 -relief sunk -background [lindex $diffcolors 1]
    button $top.diffnewbut -text [mc "Diff: new lines"] -font optionfont \
	-command [list choosecolor diffcolors 1 $top.diffnew "diff new lines" \
		      [list $ctext tag conf d1 -foreground]]
    grid x $top.diffnewbut $top.diffnew -sticky w
    label $top.hunksep -padx 40 -relief sunk -background [lindex $diffcolors 2]
    button $top.hunksepbut -text [mc "Diff: hunk header"] -font optionfont \
	-command [list choosecolor diffcolors 2 $top.hunksep \
		      "diff hunk header" \
		      [list $ctext tag conf hunksep -foreground]]
    grid x $top.hunksepbut $top.hunksep -sticky w
    label $top.selbgsep -padx 40 -relief sunk -background $selectbgcolor
    button $top.selbgbut -text [mc "Select bg"] -font optionfont \
	-command [list choosecolor selectbgcolor 0 $top.selbgsep background setselbg]
    grid x $top.selbgbut $top.selbgsep -sticky w

    label $top.cfont -text [mc "Fonts: press to choose"]
    grid $top.cfont - -sticky w -pady 10
    mkfontdisp mainfont $top [mc "Main font"]
    mkfontdisp textfont $top [mc "Diff display font"]
    mkfontdisp uifont $top [mc "User interface font"]

    frame $top.buts
    button $top.buts.ok -text [mc "OK"] -command prefsok -default active
    button $top.buts.can -text [mc "Cancel"] -command prefscan -default normal
    grid $top.buts.ok $top.buts.can
    grid columnconfigure $top.buts 0 -weight 1 -uniform a
    grid columnconfigure $top.buts 1 -weight 1 -uniform a
    grid $top.buts - - -pady 10 -sticky ew
    bind $top <Visibility> "focus $top.buts.ok"
}

proc choosecolor {v vi w x cmd} {
    global $v

    set c [tk_chooseColor -initialcolor [lindex [set $v] $vi] \
	       -title [mc "Gitk: choose color for %s" $x]]
    if {$c eq {}} return
    $w conf -background $c
    lset $v $vi $c
    eval $cmd $c
}

proc setselbg {c} {
    global bglist cflist
    foreach w $bglist {
	$w configure -selectbackground $c
    }
    $cflist tag configure highlight \
	-background [$cflist cget -selectbackground]
    allcanvs itemconf secsel -fill $c
}

proc setbg {c} {
    global bglist

    foreach w $bglist {
	$w conf -background $c
    }
}

proc setfg {c} {
    global fglist canv

    foreach w $fglist {
	$w conf -foreground $c
    }
    allcanvs itemconf text -fill $c
    $canv itemconf circle -outline $c
}

proc prefscan {} {
    global oldprefs prefstop

    foreach v {maxwidth maxgraphpct showneartags showlocalchanges \
		   limitdiffs tabstop} {
	global $v
	set $v $oldprefs($v)
    }
    catch {destroy $prefstop}
    unset prefstop
    fontcan
}

proc prefsok {} {
    global maxwidth maxgraphpct
    global oldprefs prefstop showneartags showlocalchanges
    global fontpref mainfont textfont uifont
    global limitdiffs treediffs

    catch {destroy $prefstop}
    unset prefstop
    fontcan
    set fontchanged 0
    if {$mainfont ne $fontpref(mainfont)} {
	set mainfont $fontpref(mainfont)
	parsefont mainfont $mainfont
	eval font configure mainfont [fontflags mainfont]
	eval font configure mainfontbold [fontflags mainfont 1]
	setcoords
	set fontchanged 1
    }
    if {$textfont ne $fontpref(textfont)} {
	set textfont $fontpref(textfont)
	parsefont textfont $textfont
	eval font configure textfont [fontflags textfont]
	eval font configure textfontbold [fontflags textfont 1]
    }
    if {$uifont ne $fontpref(uifont)} {
	set uifont $fontpref(uifont)
	parsefont uifont $uifont
	eval font configure uifont [fontflags uifont]
    }
    settabs
    if {$showlocalchanges != $oldprefs(showlocalchanges)} {
	if {$showlocalchanges} {
	    doshowlocalchanges
	} else {
	    dohidelocalchanges
	}
    }
    if {$limitdiffs != $oldprefs(limitdiffs)} {
	# treediffs elements are limited by path
	catch {unset treediffs}
    }
    if {$fontchanged || $maxwidth != $oldprefs(maxwidth)
	|| $maxgraphpct != $oldprefs(maxgraphpct)} {
	redisplay
    } elseif {$showneartags != $oldprefs(showneartags) ||
	  $limitdiffs != $oldprefs(limitdiffs)} {
	reselectline
    }
}

proc formatdate {d} {
    global datetimeformat
    if {$d ne {}} {
	set d [clock format $d -format $datetimeformat]
    }
    return $d
}

# This list of encoding names and aliases is distilled from
# http://www.iana.org/assignments/character-sets.
# Not all of them are supported by Tcl.
set encoding_aliases {
    { ANSI_X3.4-1968 iso-ir-6 ANSI_X3.4-1986 ISO_646.irv:1991 ASCII
      ISO646-US US-ASCII us IBM367 cp367 csASCII }
    { ISO-10646-UTF-1 csISO10646UTF1 }
    { ISO_646.basic:1983 ref csISO646basic1983 }
    { INVARIANT csINVARIANT }
    { ISO_646.irv:1983 iso-ir-2 irv csISO2IntlRefVersion }
    { BS_4730 iso-ir-4 ISO646-GB gb uk csISO4UnitedKingdom }
    { NATS-SEFI iso-ir-8-1 csNATSSEFI }
    { NATS-SEFI-ADD iso-ir-8-2 csNATSSEFIADD }
    { NATS-DANO iso-ir-9-1 csNATSDANO }
    { NATS-DANO-ADD iso-ir-9-2 csNATSDANOADD }
    { SEN_850200_B iso-ir-10 FI ISO646-FI ISO646-SE se csISO10Swedish }
    { SEN_850200_C iso-ir-11 ISO646-SE2 se2 csISO11SwedishForNames }
    { KS_C_5601-1987 iso-ir-149 KS_C_5601-1989 KSC_5601 korean csKSC56011987 }
    { ISO-2022-KR csISO2022KR }
    { EUC-KR csEUCKR }
    { ISO-2022-JP csISO2022JP }
    { ISO-2022-JP-2 csISO2022JP2 }
    { JIS_C6220-1969-jp JIS_C6220-1969 iso-ir-13 katakana x0201-7
      csISO13JISC6220jp }
    { JIS_C6220-1969-ro iso-ir-14 jp ISO646-JP csISO14JISC6220ro }
    { IT iso-ir-15 ISO646-IT csISO15Italian }
    { PT iso-ir-16 ISO646-PT csISO16Portuguese }
    { ES iso-ir-17 ISO646-ES csISO17Spanish }
    { greek7-old iso-ir-18 csISO18Greek7Old }
    { latin-greek iso-ir-19 csISO19LatinGreek }
    { DIN_66003 iso-ir-21 de ISO646-DE csISO21German }
    { NF_Z_62-010_(1973) iso-ir-25 ISO646-FR1 csISO25French }
    { Latin-greek-1 iso-ir-27 csISO27LatinGreek1 }
    { ISO_5427 iso-ir-37 csISO5427Cyrillic }
    { JIS_C6226-1978 iso-ir-42 csISO42JISC62261978 }
    { BS_viewdata iso-ir-47 csISO47BSViewdata }
    { INIS iso-ir-49 csISO49INIS }
    { INIS-8 iso-ir-50 csISO50INIS8 }
    { INIS-cyrillic iso-ir-51 csISO51INISCyrillic }
    { ISO_5427:1981 iso-ir-54 ISO5427Cyrillic1981 }
    { ISO_5428:1980 iso-ir-55 csISO5428Greek }
    { GB_1988-80 iso-ir-57 cn ISO646-CN csISO57GB1988 }
    { GB_2312-80 iso-ir-58 chinese csISO58GB231280 }
    { NS_4551-1 iso-ir-60 ISO646-NO no csISO60DanishNorwegian
      csISO60Norwegian1 }
    { NS_4551-2 ISO646-NO2 iso-ir-61 no2 csISO61Norwegian2 }
    { NF_Z_62-010 iso-ir-69 ISO646-FR fr csISO69French }
    { videotex-suppl iso-ir-70 csISO70VideotexSupp1 }
    { PT2 iso-ir-84 ISO646-PT2 csISO84Portuguese2 }
    { ES2 iso-ir-85 ISO646-ES2 csISO85Spanish2 }
    { MSZ_7795.3 iso-ir-86 ISO646-HU hu csISO86Hungarian }
    { JIS_C6226-1983 iso-ir-87 x0208 JIS_X0208-1983 csISO87JISX0208 }
    { greek7 iso-ir-88 csISO88Greek7 }
    { ASMO_449 ISO_9036 arabic7 iso-ir-89 csISO89ASMO449 }
    { iso-ir-90 csISO90 }
    { JIS_C6229-1984-a iso-ir-91 jp-ocr-a csISO91JISC62291984a }
    { JIS_C6229-1984-b iso-ir-92 ISO646-JP-OCR-B jp-ocr-b
      csISO92JISC62991984b }
    { JIS_C6229-1984-b-add iso-ir-93 jp-ocr-b-add csISO93JIS62291984badd }
    { JIS_C6229-1984-hand iso-ir-94 jp-ocr-hand csISO94JIS62291984hand }
    { JIS_C6229-1984-hand-add iso-ir-95 jp-ocr-hand-add
      csISO95JIS62291984handadd }
    { JIS_C6229-1984-kana iso-ir-96 csISO96JISC62291984kana }
    { ISO_2033-1983 iso-ir-98 e13b csISO2033 }
    { ANSI_X3.110-1983 iso-ir-99 CSA_T500-1983 NAPLPS csISO99NAPLPS }
    { ISO_8859-1:1987 iso-ir-100 ISO_8859-1 ISO-8859-1 latin1 l1 IBM819
      CP819 csISOLatin1 }
    { ISO_8859-2:1987 iso-ir-101 ISO_8859-2 ISO-8859-2 latin2 l2 csISOLatin2 }
    { T.61-7bit iso-ir-102 csISO102T617bit }
    { T.61-8bit T.61 iso-ir-103 csISO103T618bit }
    { ISO_8859-3:1988 iso-ir-109 ISO_8859-3 ISO-8859-3 latin3 l3 csISOLatin3 }
    { ISO_8859-4:1988 iso-ir-110 ISO_8859-4 ISO-8859-4 latin4 l4 csISOLatin4 }
    { ECMA-cyrillic iso-ir-111 KOI8-E csISO111ECMACyrillic }
    { CSA_Z243.4-1985-1 iso-ir-121 ISO646-CA csa7-1 ca csISO121Canadian1 }
    { CSA_Z243.4-1985-2 iso-ir-122 ISO646-CA2 csa7-2 csISO122Canadian2 }
    { CSA_Z243.4-1985-gr iso-ir-123 csISO123CSAZ24341985gr }
    { ISO_8859-6:1987 iso-ir-127 ISO_8859-6 ISO-8859-6 ECMA-114 ASMO-708
      arabic csISOLatinArabic }
    { ISO_8859-6-E csISO88596E ISO-8859-6-E }
    { ISO_8859-6-I csISO88596I ISO-8859-6-I }
    { ISO_8859-7:1987 iso-ir-126 ISO_8859-7 ISO-8859-7 ELOT_928 ECMA-118
      greek greek8 csISOLatinGreek }
    { T.101-G2 iso-ir-128 csISO128T101G2 }
    { ISO_8859-8:1988 iso-ir-138 ISO_8859-8 ISO-8859-8 hebrew
      csISOLatinHebrew }
    { ISO_8859-8-E csISO88598E ISO-8859-8-E }
    { ISO_8859-8-I csISO88598I ISO-8859-8-I }
    { CSN_369103 iso-ir-139 csISO139CSN369103 }
    { JUS_I.B1.002 iso-ir-141 ISO646-YU js yu csISO141JUSIB1002 }
    { ISO_6937-2-add iso-ir-142 csISOTextComm }
    { IEC_P27-1 iso-ir-143 csISO143IECP271 }
    { ISO_8859-5:1988 iso-ir-144 ISO_8859-5 ISO-8859-5 cyrillic
      csISOLatinCyrillic }
    { JUS_I.B1.003-serb iso-ir-146 serbian csISO146Serbian }
    { JUS_I.B1.003-mac macedonian iso-ir-147 csISO147Macedonian }
    { ISO_8859-9:1989 iso-ir-148 ISO_8859-9 ISO-8859-9 latin5 l5 csISOLatin5 }
    { greek-ccitt iso-ir-150 csISO150 csISO150GreekCCITT }
    { NC_NC00-10:81 cuba iso-ir-151 ISO646-CU csISO151Cuba }
    { ISO_6937-2-25 iso-ir-152 csISO6937Add }
    { GOST_19768-74 ST_SEV_358-88 iso-ir-153 csISO153GOST1976874 }
    { ISO_8859-supp iso-ir-154 latin1-2-5 csISO8859Supp }
    { ISO_10367-box iso-ir-155 csISO10367Box }
    { ISO-8859-10 iso-ir-157 l6 ISO_8859-10:1992 csISOLatin6 latin6 }
    { latin-lap lap iso-ir-158 csISO158Lap }
    { JIS_X0212-1990 x0212 iso-ir-159 csISO159JISX02121990 }
    { DS_2089 DS2089 ISO646-DK dk csISO646Danish }
    { us-dk csUSDK }
    { dk-us csDKUS }
    { JIS_X0201 X0201 csHalfWidthKatakana }
    { KSC5636 ISO646-KR csKSC5636 }
    { ISO-10646-UCS-2 csUnicode }
    { ISO-10646-UCS-4 csUCS4 }
    { DEC-MCS dec csDECMCS }
    { hp-roman8 roman8 r8 csHPRoman8 }
    { macintosh mac csMacintosh }
    { IBM037 cp037 ebcdic-cp-us ebcdic-cp-ca ebcdic-cp-wt ebcdic-cp-nl
      csIBM037 }
    { IBM038 EBCDIC-INT cp038 csIBM038 }
    { IBM273 CP273 csIBM273 }
    { IBM274 EBCDIC-BE CP274 csIBM274 }
    { IBM275 EBCDIC-BR cp275 csIBM275 }
    { IBM277 EBCDIC-CP-DK EBCDIC-CP-NO csIBM277 }
    { IBM278 CP278 ebcdic-cp-fi ebcdic-cp-se csIBM278 }
    { IBM280 CP280 ebcdic-cp-it csIBM280 }
    { IBM281 EBCDIC-JP-E cp281 csIBM281 }
    { IBM284 CP284 ebcdic-cp-es csIBM284 }
    { IBM285 CP285 ebcdic-cp-gb csIBM285 }
    { IBM290 cp290 EBCDIC-JP-kana csIBM290 }
    { IBM297 cp297 ebcdic-cp-fr csIBM297 }
    { IBM420 cp420 ebcdic-cp-ar1 csIBM420 }
    { IBM423 cp423 ebcdic-cp-gr csIBM423 }
    { IBM424 cp424 ebcdic-cp-he csIBM424 }
    { IBM437 cp437 437 csPC8CodePage437 }
    { IBM500 CP500 ebcdic-cp-be ebcdic-cp-ch csIBM500 }
    { IBM775 cp775 csPC775Baltic }
    { IBM850 cp850 850 csPC850Multilingual }
    { IBM851 cp851 851 csIBM851 }
    { IBM852 cp852 852 csPCp852 }
    { IBM855 cp855 855 csIBM855 }
    { IBM857 cp857 857 csIBM857 }
    { IBM860 cp860 860 csIBM860 }
    { IBM861 cp861 861 cp-is csIBM861 }
    { IBM862 cp862 862 csPC862LatinHebrew }
    { IBM863 cp863 863 csIBM863 }
    { IBM864 cp864 csIBM864 }
    { IBM865 cp865 865 csIBM865 }
    { IBM866 cp866 866 csIBM866 }
    { IBM868 CP868 cp-ar csIBM868 }
    { IBM869 cp869 869 cp-gr csIBM869 }
    { IBM870 CP870 ebcdic-cp-roece ebcdic-cp-yu csIBM870 }
    { IBM871 CP871 ebcdic-cp-is csIBM871 }
    { IBM880 cp880 EBCDIC-Cyrillic csIBM880 }
    { IBM891 cp891 csIBM891 }
    { IBM903 cp903 csIBM903 }
    { IBM904 cp904 904 csIBBM904 }
    { IBM905 CP905 ebcdic-cp-tr csIBM905 }
    { IBM918 CP918 ebcdic-cp-ar2 csIBM918 }
    { IBM1026 CP1026 csIBM1026 }
    { EBCDIC-AT-DE csIBMEBCDICATDE }
    { EBCDIC-AT-DE-A csEBCDICATDEA }
    { EBCDIC-CA-FR csEBCDICCAFR }
    { EBCDIC-DK-NO csEBCDICDKNO }
    { EBCDIC-DK-NO-A csEBCDICDKNOA }
    { EBCDIC-FI-SE csEBCDICFISE }
    { EBCDIC-FI-SE-A csEBCDICFISEA }
    { EBCDIC-FR csEBCDICFR }
    { EBCDIC-IT csEBCDICIT }
    { EBCDIC-PT csEBCDICPT }
    { EBCDIC-ES csEBCDICES }
    { EBCDIC-ES-A csEBCDICESA }
    { EBCDIC-ES-S csEBCDICESS }
    { EBCDIC-UK csEBCDICUK }
    { EBCDIC-US csEBCDICUS }
    { UNKNOWN-8BIT csUnknown8BiT }
    { MNEMONIC csMnemonic }
    { MNEM csMnem }
    { VISCII csVISCII }
    { VIQR csVIQR }
    { KOI8-R csKOI8R }
    { IBM00858 CCSID00858 CP00858 PC-Multilingual-850+euro }
    { IBM00924 CCSID00924 CP00924 ebcdic-Latin9--euro }
    { IBM01140 CCSID01140 CP01140 ebcdic-us-37+euro }
    { IBM01141 CCSID01141 CP01141 ebcdic-de-273+euro }
    { IBM01142 CCSID01142 CP01142 ebcdic-dk-277+euro ebcdic-no-277+euro }
    { IBM01143 CCSID01143 CP01143 ebcdic-fi-278+euro ebcdic-se-278+euro }
    { IBM01144 CCSID01144 CP01144 ebcdic-it-280+euro }
    { IBM01145 CCSID01145 CP01145 ebcdic-es-284+euro }
    { IBM01146 CCSID01146 CP01146 ebcdic-gb-285+euro }
    { IBM01147 CCSID01147 CP01147 ebcdic-fr-297+euro }
    { IBM01148 CCSID01148 CP01148 ebcdic-international-500+euro }
    { IBM01149 CCSID01149 CP01149 ebcdic-is-871+euro }
    { IBM1047 IBM-1047 }
    { PTCP154 csPTCP154 PT154 CP154 Cyrillic-Asian }
    { Amiga-1251 Ami1251 Amiga1251 Ami-1251 }
    { UNICODE-1-1 csUnicode11 }
    { CESU-8 csCESU-8 }
    { BOCU-1 csBOCU-1 }
    { UNICODE-1-1-UTF-7 csUnicode11UTF7 }
    { ISO-8859-14 iso-ir-199 ISO_8859-14:1998 ISO_8859-14 latin8 iso-celtic
      l8 }
    { ISO-8859-15 ISO_8859-15 Latin-9 }
    { ISO-8859-16 iso-ir-226 ISO_8859-16:2001 ISO_8859-16 latin10 l10 }
    { GBK CP936 MS936 windows-936 }
    { JIS_Encoding csJISEncoding }
    { Shift_JIS MS_Kanji csShiftJIS }
    { Extended_UNIX_Code_Packed_Format_for_Japanese csEUCPkdFmtJapanese
      EUC-JP }
    { Extended_UNIX_Code_Fixed_Width_for_Japanese csEUCFixWidJapanese }
    { ISO-10646-UCS-Basic csUnicodeASCII }
    { ISO-10646-Unicode-Latin1 csUnicodeLatin1 ISO-10646 }
    { ISO-Unicode-IBM-1261 csUnicodeIBM1261 }
    { ISO-Unicode-IBM-1268 csUnicodeIBM1268 }
    { ISO-Unicode-IBM-1276 csUnicodeIBM1276 }
    { ISO-Unicode-IBM-1264 csUnicodeIBM1264 }
    { ISO-Unicode-IBM-1265 csUnicodeIBM1265 }
    { ISO-8859-1-Windows-3.0-Latin-1 csWindows30Latin1 }
    { ISO-8859-1-Windows-3.1-Latin-1 csWindows31Latin1 }
    { ISO-8859-2-Windows-Latin-2 csWindows31Latin2 }
    { ISO-8859-9-Windows-Latin-5 csWindows31Latin5 }
    { Adobe-Standard-Encoding csAdobeStandardEncoding }
    { Ventura-US csVenturaUS }
    { Ventura-International csVenturaInternational }
    { PC8-Danish-Norwegian csPC8DanishNorwegian }
    { PC8-Turkish csPC8Turkish }
    { IBM-Symbols csIBMSymbols }
    { IBM-Thai csIBMThai }
    { HP-Legal csHPLegal }
    { HP-Pi-font csHPPiFont }
    { HP-Math8 csHPMath8 }
    { Adobe-Symbol-Encoding csHPPSMath }
    { HP-DeskTop csHPDesktop }
    { Ventura-Math csVenturaMath }
    { Microsoft-Publishing csMicrosoftPublishing }
    { Windows-31J csWindows31J }
    { GB2312 csGB2312 }
    { Big5 csBig5 }
}

proc tcl_encoding {enc} {
    global encoding_aliases
    set names [encoding names]
    set lcnames [string tolower $names]
    set enc [string tolower $enc]
    set i [lsearch -exact $lcnames $enc]
    if {$i < 0} {
	# look for "isonnn" instead of "iso-nnn" or "iso_nnn"
	if {[regsub {^iso[-_]} $enc iso encx]} {
	    set i [lsearch -exact $lcnames $encx]
	}
    }
    if {$i < 0} {
	foreach l $encoding_aliases {
	    set ll [string tolower $l]
	    if {[lsearch -exact $ll $enc] < 0} continue
	    # look through the aliases for one that tcl knows about
	    foreach e $ll {
		set i [lsearch -exact $lcnames $e]
		if {$i < 0} {
		    if {[regsub {^iso[-_]} $e iso ex]} {
			set i [lsearch -exact $lcnames $ex]
		    }
		}
		if {$i >= 0} break
	    }
	    break
	}
    }
    if {$i >= 0} {
	return [lindex $names $i]
    }
    return {}
}

# First check that Tcl/Tk is recent enough
if {[catch {package require Tk 8.4} err]} {
    show_error {} . [mc "Sorry, gitk cannot run with this version of Tcl/Tk.\n\
		     Gitk requires at least Tcl/Tk 8.4."]
    exit 1
}

# defaults...
set datemode 0
set wrcomcmd "git diff-tree --stdin -p --pretty"

set gitencoding {}
catch {
    set gitencoding [exec git config --get i18n.commitencoding]
}
if {$gitencoding == ""} {
    set gitencoding "utf-8"
}
set tclencoding [tcl_encoding $gitencoding]
if {$tclencoding == {}} {
    puts stderr "Warning: encoding $gitencoding is not supported by Tcl/Tk"
}

set mainfont {Helvetica 9}
set textfont {Courier 9}
set uifont {Helvetica 9 bold}
set tabstop 8
set findmergefiles 0
set maxgraphpct 50
set maxwidth 16
set revlistorder 0
set fastdate 0
set uparrowlen 5
set downarrowlen 5
set mingaplen 100
set cmitmode "patch"
set wrapcomment "none"
set showneartags 1
set maxrefs 20
set maxlinelen 200
set showlocalchanges 1
set limitdiffs 1
set datetimeformat "%Y-%m-%d %H:%M:%S"

set colors {green red blue magenta darkgrey brown orange}
set bgcolor white
set fgcolor black
set diffcolors {red "#00a000" blue}
set diffcontext 3
set ignorespace 0
set selectbgcolor gray85

## For msgcat loading, first locate the installation location.
if { [info exists ::env(GITK_MSGSDIR)] } {
    ## Msgsdir was manually set in the environment.
    set gitk_msgsdir $::env(GITK_MSGSDIR)
} else {
    ## Let's guess the prefix from argv0.
    set gitk_prefix [file dirname [file dirname [file normalize $argv0]]]
    set gitk_libdir [file join $gitk_prefix share gitk lib]
    set gitk_msgsdir [file join $gitk_libdir msgs]
    unset gitk_prefix
}

## Internationalization (i18n) through msgcat and gettext. See
## http://www.gnu.org/software/gettext/manual/html_node/Tcl.html
package require msgcat
namespace import ::msgcat::mc
## And eventually load the actual message catalog
::msgcat::mcload $gitk_msgsdir

catch {source ~/.gitk}

font create optionfont -family sans-serif -size -12

parsefont mainfont $mainfont
eval font create mainfont [fontflags mainfont]
eval font create mainfontbold [fontflags mainfont 1]

parsefont textfont $textfont
eval font create textfont [fontflags textfont]
eval font create textfontbold [fontflags textfont 1]

parsefont uifont $uifont
eval font create uifont [fontflags uifont]

setoptions

# check that we can find a .git directory somewhere...
if {[catch {set gitdir [gitdir]}]} {
    show_error {} . [mc "Cannot find a git repository here."]
    exit 1
}
if {![file isdirectory $gitdir]} {
    show_error {} . [mc "Cannot find the git directory \"%s\"." $gitdir]
    exit 1
}

set mergeonly 0
set revtreeargs {}
set cmdline_files {}
set i 0
foreach arg $argv {
    switch -- $arg {
	"" { }
	"-d" { set datemode 1 }
	"--merge" {
	    set mergeonly 1
	    lappend revtreeargs $arg
	}
	"--" {
	    set cmdline_files [lrange $argv [expr {$i + 1}] end]
	    break
	}
	default {
	    lappend revtreeargs $arg
	}
    }
    incr i
}

if {$i >= [llength $argv] && $revtreeargs ne {}} {
    # no -- on command line, but some arguments (other than -d)
    if {[catch {
	set f [eval exec git rev-parse --no-revs --no-flags $revtreeargs]
	set cmdline_files [split $f "\n"]
	set n [llength $cmdline_files]
	set revtreeargs [lrange $revtreeargs 0 end-$n]
	# Unfortunately git rev-parse doesn't produce an error when
	# something is both a revision and a filename.  To be consistent
	# with git log and git rev-list, check revtreeargs for filenames.
	foreach arg $revtreeargs {
	    if {[file exists $arg]} {
		show_error {} . [mc "Ambiguous argument '%s': both revision\
				 and filename" $arg]
		exit 1
	    }
	}
    } err]} {
	# unfortunately we get both stdout and stderr in $err,
	# so look for "fatal:".
	set i [string first "fatal:" $err]
	if {$i > 0} {
	    set err [string range $err [expr {$i + 6}] end]
	}
	show_error {} . "[mc "Bad arguments to gitk:"]\n$err"
	exit 1
    }
}

if {$mergeonly} {
    # find the list of unmerged files
    set mlist {}
    set nr_unmerged 0
    if {[catch {
	set fd [open "| git ls-files -u" r]
    } err]} {
	show_error {} . "[mc "Couldn't get list of unmerged files:"] $err"
	exit 1
    }
    while {[gets $fd line] >= 0} {
	set i [string first "\t" $line]
	if {$i < 0} continue
	set fname [string range $line [expr {$i+1}] end]
	if {[lsearch -exact $mlist $fname] >= 0} continue
	incr nr_unmerged
	if {$cmdline_files eq {} || [path_filter $cmdline_files $fname]} {
	    lappend mlist $fname
	}
    }
    catch {close $fd}
    if {$mlist eq {}} {
	if {$nr_unmerged == 0} {
	    show_error {} . [mc "No files selected: --merge specified but\
			     no files are unmerged."]
	} else {
	    show_error {} . [mc "No files selected: --merge specified but\
			     no unmerged files are within file limit."]
	}
	exit 1
    }
    set cmdline_files $mlist
}

set nullid "0000000000000000000000000000000000000000"
set nullid2 "0000000000000000000000000000000000000001"

set have_tk85 [expr {[package vcompare $tk_version "8.5"] >= 0}]

set runq {}
set history {}
set historyindex 0
set fh_serial 0
set nhl_names {}
set highlight_paths {}
set findpattern {}
set searchdirn -forwards
set boldrows {}
set boldnamerows {}
set diffelide {0 0}
set markingmatches 0
set linkentercount 0
set need_redisplay 0
set nrows_drawn 0
set firsttabstop 0

set nextviewnum 1
set curview 0
set selectedview 0
set selectedhlview [mc "None"]
set highlight_related [mc "None"]
set highlight_files {}
set viewfiles(0) {}
set viewperm(0) 0
set viewargs(0) {}

set loginstance 0
set cmdlineok 0
set stopped 0
set stuffsaved 0
set patchnum 0
set lserial 0
setcoords
makewindow
# wait for the window to become visible
tkwait visibility .
wm title . "[file tail $argv0]: [file tail [pwd]]"
readrefs

if {$cmdline_files ne {} || $revtreeargs ne {}} {
    # create a view for the files/dirs specified on the command line
    set curview 1
    set selectedview 1
    set nextviewnum 2
    set viewname(1) [mc "Command line"]
    set viewfiles(1) $cmdline_files
    set viewargs(1) $revtreeargs
    set viewperm(1) 0
    addviewmenu 1
    .bar.view entryconf [mc "Edit view..."] -state normal
    .bar.view entryconf [mc "Delete view"] -state normal
}

if {[info exists permviews]} {
    foreach v $permviews {
	set n $nextviewnum
	incr nextviewnum
	set viewname($n) [lindex $v 0]
	set viewfiles($n) [lindex $v 1]
	set viewargs($n) [lindex $v 2]
	set viewperm($n) 1
	addviewmenu $n
    }
}
getcommits<|MERGE_RESOLUTION|>--- conflicted
+++ resolved
@@ -4392,13 +4392,8 @@
     global linehtag linentag linedtag selectedline
     global canvxmax boldrows boldnamerows fgcolor nullid nullid2
 
-<<<<<<< HEAD
-    # listed is 0 for boundary, 1 for normal, 2 for left, 3 for right
+    # listed is 0 for boundary, 1 for normal, 2 for negative, 3 for left, 4 for right
     set listed $cmitlisted($curview,$id)
-=======
-    # listed is 0 for boundary, 1 for normal, 2 for negative, 3 for left, 4 for right
-    set listed [lindex $commitlisted $row]
->>>>>>> 6675ea42
     if {$id eq $nullid} {
 	set ofill red
     } elseif {$id eq $nullid2} {
@@ -5785,12 +5780,8 @@
 proc mergediff {id} {
     global diffmergeid mdifffd
     global diffids
-<<<<<<< HEAD
     global parents
-=======
     global diffcontext
-    global parentlist
->>>>>>> 6675ea42
     global limitdiffs viewfiles curview
 
     set diffmergeid $id
