#!/bin/sh
#
# Copyright (c) 2005 Junio C Hamano
#

test_description='git pack-object

'
. ./test-lib.sh

TRASH=`pwd`

test_expect_success \
    'setup' \
    'rm -f .git/index*
     for i in a b c
     do
	     dd if=/dev/zero bs=4k count=1 | perl -pe "y/\\000/$i/" >$i &&
	     git update-index --add $i || return 1
     done &&
     cat c >d && echo foo >>d && git update-index --add d &&
     tree=`git write-tree` &&
     commit=`git commit-tree $tree </dev/null` && {
	 echo $tree &&
	 echo $commit &&
	 git ls-tree $tree | sed -e "s/.* \\([0-9a-f]*\\)	.*/\\1/"
     } >obj-list && {
	 git diff-tree --root -p $commit &&
	 while read object
	 do
	    t=`git cat-file -t $object` &&
	    git cat-file $t $object || return 1
	 done <obj-list
     } >expect'

test_expect_success \
    'pack without delta' \
    'packname_1=$(git pack-objects --window=0 test-1 <obj-list)'

rm -fr .git2
mkdir .git2

test_expect_success \
    'unpack without delta' \
    "GIT_OBJECT_DIRECTORY=.git2/objects &&
     export GIT_OBJECT_DIRECTORY &&
     git init &&
     git unpack-objects -n <test-1-${packname_1}.pack &&
     git unpack-objects <test-1-${packname_1}.pack"

unset GIT_OBJECT_DIRECTORY
cd "$TRASH/.git2"

test_expect_success \
    'check unpack without delta' \
    '(cd ../.git && find objects -type f -print) |
     while read path
     do
         cmp $path ../.git/$path || {
	     echo $path differs.
	     return 1
	 }
     done'
cd "$TRASH"

test_expect_success \
    'pack with REF_DELTA' \
    'pwd &&
     packname_2=$(git pack-objects test-2 <obj-list)'

rm -fr .git2
mkdir .git2

test_expect_success \
    'unpack with REF_DELTA' \
    'GIT_OBJECT_DIRECTORY=.git2/objects &&
     export GIT_OBJECT_DIRECTORY &&
     git init &&
     git unpack-objects -n <test-2-${packname_2}.pack &&
     git unpack-objects <test-2-${packname_2}.pack'

unset GIT_OBJECT_DIRECTORY
cd "$TRASH/.git2"
test_expect_success \
    'check unpack with REF_DELTA' \
    '(cd ../.git && find objects -type f -print) |
     while read path
     do
         cmp $path ../.git/$path || {
	     echo $path differs.
	     return 1
	 }
     done'
cd "$TRASH"

test_expect_success \
    'pack with OFS_DELTA' \
    'pwd &&
     packname_3=$(git pack-objects --delta-base-offset test-3 <obj-list)'

rm -fr .git2
mkdir .git2

test_expect_success \
    'unpack with OFS_DELTA' \
    'GIT_OBJECT_DIRECTORY=.git2/objects &&
     export GIT_OBJECT_DIRECTORY &&
     git init &&
     git unpack-objects -n <test-3-${packname_3}.pack &&
     git unpack-objects <test-3-${packname_3}.pack'

unset GIT_OBJECT_DIRECTORY
cd "$TRASH/.git2"
test_expect_success \
    'check unpack with OFS_DELTA' \
    '(cd ../.git && find objects -type f -print) |
     while read path
     do
         cmp $path ../.git/$path || {
	     echo $path differs.
	     return 1
	 }
     done'
cd "$TRASH"

test_expect_success 'compare delta flavors' '
	perl -e '\''
		defined($_ = -s $_) or die for @ARGV;
		exit 1 if $ARGV[0] <= $ARGV[1];
	'\'' test-2-$packname_2.pack test-3-$packname_3.pack
'

rm -fr .git2
mkdir .git2

test_expect_success \
    'use packed objects' \
    'GIT_OBJECT_DIRECTORY=.git2/objects &&
     export GIT_OBJECT_DIRECTORY &&
     git init &&
     cp test-1-${packname_1}.pack test-1-${packname_1}.idx .git2/objects/pack && {
	 git diff-tree --root -p $commit &&
	 while read object
	 do
	    t=`git cat-file -t $object` &&
	    git cat-file $t $object || return 1
	 done <obj-list
    } >current &&
    diff expect current'

test_expect_success \
    'use packed deltified (REF_DELTA) objects' \
    'GIT_OBJECT_DIRECTORY=.git2/objects &&
     export GIT_OBJECT_DIRECTORY &&
     rm -f .git2/objects/pack/test-* &&
     cp test-2-${packname_2}.pack test-2-${packname_2}.idx .git2/objects/pack && {
	 git diff-tree --root -p $commit &&
	 while read object
	 do
	    t=`git cat-file -t $object` &&
	    git cat-file $t $object || return 1
	 done <obj-list
    } >current &&
    diff expect current'

test_expect_success \
    'use packed deltified (OFS_DELTA) objects' \
    'GIT_OBJECT_DIRECTORY=.git2/objects &&
     export GIT_OBJECT_DIRECTORY &&
     rm -f .git2/objects/pack/test-* &&
     cp test-3-${packname_3}.pack test-3-${packname_3}.idx .git2/objects/pack && {
	 git diff-tree --root -p $commit &&
	 while read object
	 do
	    t=`git cat-file -t $object` &&
	    git cat-file $t $object || return 1
	 done <obj-list
    } >current &&
    diff expect current'

unset GIT_OBJECT_DIRECTORY

test_expect_success \
    'verify pack' \
    'git verify-pack	test-1-${packname_1}.idx \
			test-2-${packname_2}.idx \
			test-3-${packname_3}.idx'

test_expect_success \
    'verify pack -v' \
    'git verify-pack -v	test-1-${packname_1}.idx \
			test-2-${packname_2}.idx \
			test-3-${packname_3}.idx'

test_expect_success \
    'verify-pack catches mismatched .idx and .pack files' \
    'cat test-1-${packname_1}.idx >test-3.idx &&
     cat test-2-${packname_2}.pack >test-3.pack &&
     if git verify-pack test-3.idx
     then false
     else :;
     fi'

test_expect_success \
    'verify-pack catches a corrupted pack signature' \
    'cat test-1-${packname_1}.pack >test-3.pack &&
     dd if=/dev/zero of=test-3.pack count=1 bs=1 conv=notrunc seek=2 &&
     if git verify-pack test-3.idx
     then false
     else :;
     fi'

test_expect_success \
    'verify-pack catches a corrupted pack version' \
    'cat test-1-${packname_1}.pack >test-3.pack &&
     dd if=/dev/zero of=test-3.pack count=1 bs=1 conv=notrunc seek=7 &&
     if git verify-pack test-3.idx
     then false
     else :;
     fi'

test_expect_success \
    'verify-pack catches a corrupted type/size of the 1st packed object data' \
    'cat test-1-${packname_1}.pack >test-3.pack &&
     dd if=/dev/zero of=test-3.pack count=1 bs=1 conv=notrunc seek=12 &&
     if git verify-pack test-3.idx
     then false
     else :;
     fi'

test_expect_success \
    'verify-pack catches a corrupted sum of the index file itself' \
    'l=`wc -c <test-3.idx` &&
     l=`expr $l - 20` &&
     cat test-1-${packname_1}.pack >test-3.pack &&
     dd if=/dev/zero of=test-3.idx count=20 bs=1 conv=notrunc seek=$l &&
     if git verify-pack test-3.pack
     then false
     else :;
     fi'

test_expect_success \
    'build pack index for an existing pack' \
    'cat test-1-${packname_1}.pack >test-3.pack &&
     git index-pack -o tmp.idx test-3.pack &&
     cmp tmp.idx test-1-${packname_1}.idx &&

     git index-pack test-3.pack &&
     cmp test-3.idx test-1-${packname_1}.idx &&

     cat test-2-${packname_2}.pack >test-3.pack &&
     git index-pack -o tmp.idx test-2-${packname_2}.pack &&
     cmp tmp.idx test-2-${packname_2}.idx &&

     git index-pack test-3.pack &&
     cmp test-3.idx test-2-${packname_2}.idx &&

     cat test-3-${packname_3}.pack >test-3.pack &&
     git index-pack -o tmp.idx test-3-${packname_3}.pack &&
     cmp tmp.idx test-3-${packname_3}.idx &&

     git index-pack test-3.pack &&
     cmp test-3.idx test-3-${packname_3}.idx &&

     :'

test_expect_success \
    'fake a SHA1 hash collision' \
    'test -f	.git/objects/c8/2de19312b6c3695c0c18f70709a6c535682a67 &&
     cp -f	.git/objects/9d/235ed07cd19811a6ceb342de82f190e49c9f68 \
		.git/objects/c8/2de19312b6c3695c0c18f70709a6c535682a67'

test_expect_success \
    'make sure index-pack detects the SHA1 collision' \
<<<<<<< HEAD
    'test_must_fail git index-pack -o bad.idx test-3.pack'
=======
    'test_must_fail git-index-pack -o bad.idx test-3.pack 2>msg &&
     grep "SHA1 COLLISION FOUND" msg'
>>>>>>> 5f020f72

test_expect_success \
    'honor pack.packSizeLimit' \
    'git config pack.packSizeLimit 200 &&
     packname_4=$(git pack-objects test-4 <obj-list) &&
     test 3 = $(ls test-4-*.pack | wc -l)'

test_expect_success 'unpacking with --strict' '

	git config --unset pack.packsizelimit &&
	for j in a b c d e f g
	do
		for i in 0 1 2 3 4 5 6 7 8 9
		do
			o=$(echo $j$i | git hash-object -w --stdin) &&
			echo "100644 $o	0 $j$i"
		done
	done >LIST &&
	rm -f .git/index &&
	git update-index --index-info <LIST &&
	LIST=$(git write-tree) &&
	rm -f .git/index &&
	head -n 10 LIST | git update-index --index-info &&
	LI=$(git write-tree) &&
	rm -f .git/index &&
	tail -n 10 LIST | git update-index --index-info &&
	ST=$(git write-tree) &&
	PACK5=$( git rev-list --objects "$LIST" "$LI" "$ST" | \
		git pack-objects test-5 ) &&
	PACK6=$( (
			echo "$LIST"
			echo "$LI"
			echo "$ST"
		 ) | git pack-objects test-6 ) &&
	test_create_repo test-5 &&
	(
		cd test-5 &&
		git unpack-objects --strict <../test-5-$PACK5.pack &&
		git ls-tree -r $LIST &&
		git ls-tree -r $LI &&
		git ls-tree -r $ST
	) &&
	test_create_repo test-6 &&
	(
		# tree-only into empty repo -- many unreachables
		cd test-6 &&
		test_must_fail git unpack-objects --strict <../test-6-$PACK6.pack
	) &&
	(
		# already populated -- no unreachables
		cd test-5 &&
		git unpack-objects --strict <../test-6-$PACK6.pack
	)
'

test_expect_success 'index-pack with --strict' '

	for j in a b c d e f g
	do
		for i in 0 1 2 3 4 5 6 7 8 9
		do
			o=$(echo $j$i | git hash-object -w --stdin) &&
			echo "100644 $o	0 $j$i"
		done
	done >LIST &&
	rm -f .git/index &&
	git update-index --index-info <LIST &&
	LIST=$(git write-tree) &&
	rm -f .git/index &&
	head -n 10 LIST | git update-index --index-info &&
	LI=$(git write-tree) &&
	rm -f .git/index &&
	tail -n 10 LIST | git update-index --index-info &&
	ST=$(git write-tree) &&
	PACK5=$( git rev-list --objects "$LIST" "$LI" "$ST" | \
		git pack-objects test-5 ) &&
	PACK6=$( (
			echo "$LIST"
			echo "$LI"
			echo "$ST"
		 ) | git pack-objects test-6 ) &&
	test_create_repo test-7 &&
	(
		cd test-7 &&
		git index-pack --strict --stdin <../test-5-$PACK5.pack &&
		git ls-tree -r $LIST &&
		git ls-tree -r $LI &&
		git ls-tree -r $ST
	) &&
	test_create_repo test-8 &&
	(
		# tree-only into empty repo -- many unreachables
		cd test-8 &&
		test_must_fail git index-pack --strict --stdin <../test-6-$PACK6.pack
	) &&
	(
		# already populated -- no unreachables
		cd test-7 &&
		git index-pack --strict --stdin <../test-6-$PACK6.pack
	)
'

test_done<|MERGE_RESOLUTION|>--- conflicted
+++ resolved
@@ -272,12 +272,8 @@
 
 test_expect_success \
     'make sure index-pack detects the SHA1 collision' \
-<<<<<<< HEAD
-    'test_must_fail git index-pack -o bad.idx test-3.pack'
-=======
-    'test_must_fail git-index-pack -o bad.idx test-3.pack 2>msg &&
+    'test_must_fail git index-pack -o bad.idx test-3.pack 2>msg &&
      grep "SHA1 COLLISION FOUND" msg'
->>>>>>> 5f020f72
 
 test_expect_success \
     'honor pack.packSizeLimit' \
