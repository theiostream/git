#!/bin/sh

test_description='test smart fetching over http via http-backend'
. ./test-lib.sh
. "$TEST_DIRECTORY"/lib-httpd.sh
start_httpd

test_expect_success 'setup repository' '
	git config push.default matching &&
	echo content >file &&
	git add file &&
	git commit -m one
'

test_expect_success 'create http-accessible bare repository' '
	mkdir "$HTTPD_DOCUMENT_ROOT_PATH/repo.git" &&
	(cd "$HTTPD_DOCUMENT_ROOT_PATH/repo.git" &&
	 git --bare init
	) &&
	git remote add public "$HTTPD_DOCUMENT_ROOT_PATH/repo.git" &&
	git push public master:master
'

setup_askpass_helper

cat >exp <<EOF
> GET /smart/repo.git/info/refs?service=git-upload-pack HTTP/1.1
> Accept: */*
> Accept-Encoding: gzip
> Pragma: no-cache
< HTTP/1.1 200 OK
< Pragma: no-cache
< Cache-Control: no-cache, max-age=0, must-revalidate
< Content-Type: application/x-git-upload-pack-advertisement
> POST /smart/repo.git/git-upload-pack HTTP/1.1
> Accept-Encoding: gzip
> Content-Type: application/x-git-upload-pack-request
> Accept: application/x-git-upload-pack-result
> Content-Length: xxx
< HTTP/1.1 200 OK
< Pragma: no-cache
< Cache-Control: no-cache, max-age=0, must-revalidate
< Content-Type: application/x-git-upload-pack-result
EOF
test_expect_success 'clone http repository' '
	GIT_CURL_VERBOSE=1 git clone --quiet $HTTPD_URL/smart/repo.git clone 2>err &&
	test_cmp file clone/file &&
	tr '\''\015'\'' Q <err |
	sed -e "
		s/Q\$//
		/^[*] /d
		/^$/d
		/^< $/d

		/^[^><]/{
			s/^/> /
		}

		/^> User-Agent: /d
		/^> Host: /d
		/^> POST /,$ {
			/^> Accept: [*]\\/[*]/d
		}
		s/^> Content-Length: .*/> Content-Length: xxx/
		/^> 00..want /d
		/^> 00.*done/d

		/^< Server: /d
		/^< Expires: /d
		/^< Date: /d
		/^< Content-Length: /d
		/^< Transfer-Encoding: /d
	" >act &&
	test_cmp exp act
'

test_expect_success 'fetch changes via http' '
	echo content >>file &&
	git commit -a -m two &&
	git push public &&
	(cd clone && git pull) &&
	test_cmp file clone/file
'

cat >exp <<EOF
GET  /smart/repo.git/info/refs?service=git-upload-pack HTTP/1.1 200
POST /smart/repo.git/git-upload-pack HTTP/1.1 200
GET  /smart/repo.git/info/refs?service=git-upload-pack HTTP/1.1 200
POST /smart/repo.git/git-upload-pack HTTP/1.1 200
EOF
test_expect_success 'used upload-pack service' '
	sed -e "
		s/^.* \"//
		s/\"//
		s/ [1-9][0-9]*\$//
		s/^GET /GET  /
	" >act <"$HTTPD_ROOT_PATH"/access.log &&
	test_cmp exp act
'

test_expect_success 'follow redirects (301)' '
	git clone $HTTPD_URL/smart-redir-perm/repo.git --quiet repo-p
'

test_expect_success 'follow redirects (302)' '
	git clone $HTTPD_URL/smart-redir-temp/repo.git --quiet repo-t
'

test_expect_success 'redirects re-root further requests' '
	git clone $HTTPD_URL/smart-redir-limited/repo.git repo-redir-limited
'

test_expect_success 'clone from password-protected repository' '
	echo two >expect &&
	set_askpass user@host pass@host &&
	git clone --bare "$HTTPD_URL/auth/smart/repo.git" smart-auth &&
	expect_askpass both user@host &&
	git --git-dir=smart-auth log -1 --format=%s >actual &&
	test_cmp expect actual
'

test_expect_success 'clone from auth-only-for-push repository' '
	echo two >expect &&
	set_askpass wrong &&
	git clone --bare "$HTTPD_URL/auth-push/smart/repo.git" smart-noauth &&
	expect_askpass none &&
	git --git-dir=smart-noauth log -1 --format=%s >actual &&
	test_cmp expect actual
'

test_expect_success 'clone from auth-only-for-objects repository' '
	echo two >expect &&
	set_askpass user@host pass@host &&
	git clone --bare "$HTTPD_URL/auth-fetch/smart/repo.git" half-auth &&
	expect_askpass both user@host &&
	git --git-dir=half-auth log -1 --format=%s >actual &&
	test_cmp expect actual
'

test_expect_success 'no-op half-auth fetch does not require a password' '
	set_askpass wrong &&
	git --git-dir=half-auth fetch &&
	expect_askpass none
'

test_expect_success 'redirects send auth to new location' '
	set_askpass user@host pass@host &&
	git -c credential.useHttpPath=true \
	  clone $HTTPD_URL/smart-redir-auth/repo.git repo-redir-auth &&
	expect_askpass both user@host auth/smart/repo.git
'

test_expect_success 'disable dumb http on server' '
	git --git-dir="$HTTPD_DOCUMENT_ROOT_PATH/repo.git" \
		config http.getanyfile false
'

test_expect_success 'GIT_SMART_HTTP can disable smart http' '
	(GIT_SMART_HTTP=0 &&
	 export GIT_SMART_HTTP &&
	 cd clone &&
	 test_must_fail git fetch)
'

test_expect_success 'invalid Content-Type rejected' '
	test_must_fail git clone $HTTPD_URL/broken_smart/repo.git 2>actual &&
	grep "not valid:" actual
'

test_expect_success 'create namespaced refs' '
	test_commit namespaced &&
	git push public HEAD:refs/namespaces/ns/refs/heads/master &&
	git --git-dir="$HTTPD_DOCUMENT_ROOT_PATH/repo.git" \
		symbolic-ref refs/namespaces/ns/HEAD refs/namespaces/ns/refs/heads/master
'

test_expect_success 'smart clone respects namespace' '
	git clone "$HTTPD_URL/smart_namespace/repo.git" ns-smart &&
	echo namespaced >expect &&
	git --git-dir=ns-smart/.git log -1 --format=%s >actual &&
	test_cmp expect actual
'

test_expect_success 'dumb clone via http-backend respects namespace' '
	git --git-dir="$HTTPD_DOCUMENT_ROOT_PATH/repo.git" \
		config http.getanyfile true &&
	GIT_SMART_HTTP=0 git clone \
		"$HTTPD_URL/smart_namespace/repo.git" ns-dumb &&
	echo namespaced >expect &&
	git --git-dir=ns-dumb/.git log -1 --format=%s >actual &&
	test_cmp expect actual
'

cat >cookies.txt <<EOF
127.0.0.1	FALSE	/smart_cookies/	FALSE	0	othername	othervalue
EOF
cat >expect_cookies.txt <<EOF

127.0.0.1	FALSE	/smart_cookies/	FALSE	0	othername	othervalue
127.0.0.1	FALSE	/smart_cookies/repo.git/info/	FALSE	0	name	value
EOF
test_expect_success 'cookies stored in http.cookiefile when http.savecookies set' '
	git config http.cookiefile cookies.txt &&
	git config http.savecookies true &&
	git ls-remote $HTTPD_URL/smart_cookies/repo.git master &&
	tail -3 cookies.txt >cookies_tail.txt &&
	test_cmp expect_cookies.txt cookies_tail.txt
'

test_expect_success 'transfer.hiderefs works over smart-http' '
	test_commit hidden &&
	test_commit visible &&
	git push public HEAD^:refs/heads/a HEAD:refs/heads/b &&
	git --git-dir="$HTTPD_DOCUMENT_ROOT_PATH/repo.git" \
		config transfer.hiderefs refs/heads/a &&
	git clone --bare "$HTTPD_URL/smart/repo.git" hidden.git &&
	test_must_fail git -C hidden.git rev-parse --verify a &&
	git -C hidden.git rev-parse --verify b
'

# create an arbitrary number of tags, numbered from tag-$1 to tag-$2
create_tags () {
	rm -f marks &&
	for i in $(test_seq "$1" "$2")
	do
		# don't use here-doc, because it requires a process
		# per loop iteration
		echo "commit refs/heads/too-many-refs-$1" &&
		echo "mark :$i" &&
		echo "committer git <git@example.com> $i +0000" &&
		echo "data 0" &&
		echo "M 644 inline bla.txt" &&
		echo "data 4" &&
		echo "bla" &&
		# make every commit dangling by always
		# rewinding the branch after each commit
		echo "reset refs/heads/too-many-refs-$1" &&
		echo "from :$1"
	done | git fast-import --export-marks=marks &&

	# now assign tags to all the dangling commits we created above
	tag=$(perl -e "print \"bla\" x 30") &&
	sed -e "s|^:\([^ ]*\) \(.*\)$|\2 refs/tags/$tag-\1|" <marks >>packed-refs
}

test_expect_success 'create 2,000 tags in the repo' '
	(
		cd "$HTTPD_DOCUMENT_ROOT_PATH/repo.git" &&
		create_tags 1 2000
	)
'

test_expect_success CMDLINE_LIMIT \
	'clone the 2,000 tag repo to check OS command line overflow' '
	run_with_limited_cmdline git clone $HTTPD_URL/smart/repo.git too-many-refs &&
	(
		cd too-many-refs &&
		git for-each-ref refs/tags >actual &&
		test_line_count = 2000 actual
	)
'

test_expect_success 'large fetch-pack requests can be split across POSTs' '
	GIT_CURL_VERBOSE=1 git -c http.postbuffer=65536 \
		clone --bare "$HTTPD_URL/smart/repo.git" split.git 2>err &&
	grep "^> POST" err >posts &&
	test_line_count = 2 posts
'

test_expect_success EXPENSIVE 'http can handle enormous ref negotiation' '
	(
		cd "$HTTPD_DOCUMENT_ROOT_PATH/repo.git" &&
		create_tags 2001 50000
	) &&
	git -C too-many-refs fetch -q --tags &&
	(
		cd "$HTTPD_DOCUMENT_ROOT_PATH/repo.git" &&
		create_tags 50001 100000
	) &&
	git -C too-many-refs fetch -q --tags &&
	git -C too-many-refs for-each-ref refs/tags >tags &&
	test_line_count = 100000 tags
'

test_expect_success 'custom http headers' '
<<<<<<< HEAD
	test_must_fail git fetch "$HTTPD_URL/smart_headers/repo.git" &&
	git -c http.extraheader="x-magic-one: abra" \
	    -c http.extraheader="x-magic-two: cadabra" \
	    fetch "$HTTPD_URL/smart_headers/repo.git"
=======
	test_must_fail git -c http.extraheader="x-magic-two: cadabra" \
		fetch "$HTTPD_URL/smart_headers/repo.git" &&
	git -c http.extraheader="x-magic-one: abra" \
	    -c http.extraheader="x-magic-two: cadabra" \
	    fetch "$HTTPD_URL/smart_headers/repo.git" &&
	git update-index --add --cacheinfo 160000,$(git rev-parse HEAD),sub &&
	git config -f .gitmodules submodule.sub.path sub &&
	git config -f .gitmodules submodule.sub.url \
		"$HTTPD_URL/smart_headers/repo.git" &&
	git submodule init sub &&
	test_must_fail git submodule update sub &&
	git -c http.extraheader="x-magic-one: abra" \
	    -c http.extraheader="x-magic-two: cadabra" \
		submodule update sub
>>>>>>> 0bbe7317
'

stop_httpd
test_done<|MERGE_RESOLUTION|>--- conflicted
+++ resolved
@@ -283,12 +283,6 @@
 '
 
 test_expect_success 'custom http headers' '
-<<<<<<< HEAD
-	test_must_fail git fetch "$HTTPD_URL/smart_headers/repo.git" &&
-	git -c http.extraheader="x-magic-one: abra" \
-	    -c http.extraheader="x-magic-two: cadabra" \
-	    fetch "$HTTPD_URL/smart_headers/repo.git"
-=======
 	test_must_fail git -c http.extraheader="x-magic-two: cadabra" \
 		fetch "$HTTPD_URL/smart_headers/repo.git" &&
 	git -c http.extraheader="x-magic-one: abra" \
@@ -303,7 +297,6 @@
 	git -c http.extraheader="x-magic-one: abra" \
 	    -c http.extraheader="x-magic-two: cadabra" \
 		submodule update sub
->>>>>>> 0bbe7317
 '
 
 stop_httpd
