--- conflicted
+++ resolved
@@ -4,11 +4,8 @@
  * The thieves were Alex Riesen and Johannes Schindelin, in June/July 2006
  */
 #include "cache.h"
-<<<<<<< HEAD
 #include "advice.h"
-=======
 #include "lockfile.h"
->>>>>>> 697cc8ef
 #include "cache-tree.h"
 #include "commit.h"
 #include "blob.h"
