#include "builtin.h"
#include "cache.h"
#include "bundle.h"

/*
 * Basic handler for bundle files to connect repositories via sneakernet.
 * Invocation must include action.
 * This function can create a bundle or provide information on an existing
 * bundle supporting "fetch", "pull", and "ls-remote".
 */

static const char builtin_bundle_usage[] =
  "git bundle create <file> <git-rev-list args>\n"
  "   or: git bundle verify <file>\n"
  "   or: git bundle list-heads <file> [<refname>...]\n"
  "   or: git bundle unbundle <file> [<refname>...]";

int cmd_bundle(int argc, const char **argv, const char *prefix)
{
	struct bundle_header header;
	const char *cmd, *bundle_file;
	int bundle_fd = -1;

	if (argc < 3)
		usage(builtin_bundle_usage);

	cmd = argv[1];
	bundle_file = prefix_filename(prefix, argv[2]);
	argc -= 2;
	argv += 2;

<<<<<<< HEAD
	memset(&header, 0, sizeof(header));
	if (strcmp(cmd, "create") && (bundle_fd =
				read_bundle_header(bundle_file, &header)) < 0)
=======
	if (prefix && bundle_file[0] != '/') {
		snprintf(buffer, sizeof(buffer), "%s/%s", prefix, bundle_file);
		bundle_file = buffer;
	}

	init_bundle_header(&header, bundle_file);
	if (strcmp(cmd, "create") &&
	    (bundle_fd = read_bundle_header(&header)) < 0)
>>>>>>> 81a04b01
		return 1;

	if (!strcmp(cmd, "verify")) {
		close(bundle_fd);
		if (argc != 1) {
			usage(builtin_bundle_usage);
			return 1;
		}
		if (verify_bundle(&header, 1))
			return 1;
		fprintf(stderr, _("%s is okay\n"), bundle_file);
		return 0;
	}
	if (!strcmp(cmd, "list-heads")) {
		close(bundle_fd);
		return !!list_bundle_refs(&header, argc, argv);
	}
	if (!strcmp(cmd, "create")) {
		if (argc < 2) {
			usage(builtin_bundle_usage);
			return 1;
		}
		if (!startup_info->have_repository)
			die(_("Need a repository to create a bundle."));
		return !!create_bundle(&header, bundle_file, argc, argv);
	} else if (!strcmp(cmd, "unbundle")) {
		if (!startup_info->have_repository)
			die(_("Need a repository to unbundle."));
		return !!unbundle(&header, bundle_fd, 0) ||
			list_bundle_refs(&header, argc, argv);
	} else
		usage(builtin_bundle_usage);
}<|MERGE_RESOLUTION|>--- conflicted
+++ resolved
@@ -29,20 +29,9 @@
 	argc -= 2;
 	argv += 2;
 
-<<<<<<< HEAD
-	memset(&header, 0, sizeof(header));
-	if (strcmp(cmd, "create") && (bundle_fd =
-				read_bundle_header(bundle_file, &header)) < 0)
-=======
-	if (prefix && bundle_file[0] != '/') {
-		snprintf(buffer, sizeof(buffer), "%s/%s", prefix, bundle_file);
-		bundle_file = buffer;
-	}
-
 	init_bundle_header(&header, bundle_file);
 	if (strcmp(cmd, "create") &&
 	    (bundle_fd = read_bundle_header(&header)) < 0)
->>>>>>> 81a04b01
 		return 1;
 
 	if (!strcmp(cmd, "verify")) {
